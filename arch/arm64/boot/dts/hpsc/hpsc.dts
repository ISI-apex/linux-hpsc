/dts-v1/;

#include <dt-bindings/phy/phy.h>

/* Copies from Qemu Device Tree repo */
#include "hpsc-irqs.dtsh"
#include "hpsc-busids.dtsh"

#include "mailbox-map.h" /* same file also present in other subsystems */

#define GIC_SPI 0
#define GIC_PPI 1
#define GIC_EDGE_RISE 1
#define GIC_EDGE_FALL 2
#define GIC_EDGE_BOTH 3
#define GIC_LVL_HI 4
#define GIC_LVL_LO 8

/ {
	model = "HPSC";
	compatible = "xlnx,zynqmp";
	#address-cells = <2>;
	#size-cells = <2>;

	interrupt-parent = <&gic>;
#if 0
	aliases {
		ethernet0 = &xgmac;
	};
#endif

        /* NOTE: memory { } nodes appended by u-boot from its device tree */

	reserved-memory { /* TOOD: confirm that this is respected, also can/should this be in u-boot DT? */
		#address-cells = <2>;
		#size-cells = <2>;
		ranges;

		ramoops@0x83200000 {
			compatible = "ramoops";
			reg = <0x0 0x83200000 0x0 0x0400000>;
			ftrace-size = <0x400000>;
		};

#if 0
		/* These shared memory regions cover the following range: */
		/* reg = <0x0 0xbf800000 0x0 0x400000>; */
		/* First part of the memory is for userspace */
		/* outbound to TRCH */
		shm_region0: shm@0x83600000 {
			reg = <0x0 0x83600000 0x0 0x10000>;
		};
		/* inbound from TRCH */
		shm_region1: shm@0x83610000 {
			reg = <0x0 0x83610000 0x0 0x10000>;
		};
		/* currently unused */
		shm_region2: shm@0x83620000 {
			reg = <0x0 0x83620000 0x0 0x3d0000>;
		};
		/* Remaining part of the memory is for the kernel */
		kshm_region_trch_in: kshm@0x839f0000 {
			reg = <0x0 0x839f0000 0x0 0x08000>;
		};
		kshm_region_trch_out: kshm@0x839f8000 {
			reg = <0x0 0x839f8000 0x0 0x08000>;
		};
#endif
	};

#if 0
	shm0 {
		compatible = "hpsc-shmem";
		region-name = "region0";
		memory-region = <&shm_region0>;
	};
	shm1 {
		compatible = "hpsc-shmem";
		region-name = "region1";
		memory-region = <&shm_region1>;
	};
	shm2 {
		compatible = "hpsc-shmem";
		region-name = "region2";
		memory-region = <&shm_region2>;
	};
	kshm_trch {
		compatible = "hpsc-kshmem";
		poll-interval-ms = <100>;
		memory-region-in = <&kshm_region_trch_in>;
		memory-region-out = <&kshm_region_trch_out>;
	};
#endif

	cpus {
		#address-cells = <1>;
		#size-cells = <0>;

		cpu-map {
			cluster0 {
				core0 {
					cpu = <&cpul0>;
				};
				core1 {
					cpu = <&cpul1>;
				};
				core2 {
					cpu = <&cpul2>;
				};
				core3 {
					cpu = <&cpul3>;
				};
			};
#if 0
			cluster1 {
				core0 {
					cpu = <&cpub0>;
				};
				core1 {
					cpu = <&cpub1>;
				};
				core2 {
					cpu = <&cpub2>;
				};
				core3 {
					cpu = <&cpub3>;
				};
			};
#endif
		};
         
		cpul0: cpu@0 {
			compatible = "arm,cortex-a53", "arm,armv8";
			device_type = "cpu";
			enable-method = "psci";
			reg = <0x0>;
			cpu-idle-states = <&CPU_SLEEP_0>;
		};

		cpul1: cpu@1 {
			compatible = "arm,cortex-a53", "arm,armv8";
			device_type = "cpu";
			enable-method = "psci";
			reg = <0x1>;
			cpu-idle-states = <&CPU_SLEEP_0>;
		};

		cpul2: cpu@2 {
			compatible = "arm,cortex-a53", "arm,armv8";
			device_type = "cpu";
			enable-method = "psci";
			reg = <0x2>;
			cpu-idle-states = <&CPU_SLEEP_0>;
		};

		cpul3: cpu@3 {
			compatible = "arm,cortex-a53", "arm,armv8";
			device_type = "cpu";
			enable-method = "psci";
			reg = <0x3>;
			cpu-idle-states = <&CPU_SLEEP_0>;
		};

#if 0
		cpub0: cpu@100 {
			compatible = "arm,cortex-a53", "arm,armv8";
			device_type = "cpu";
			enable-method = "psci";
			reg = <0x100>;
			cpu-idle-states = <&CPU_SLEEP_0>;
		};

		cpub1: cpu@101 {
			compatible = "arm,cortex-a53", "arm,armv8";
			device_type = "cpu";
			enable-method = "psci";
			reg = <0x101>;
			cpu-idle-states = <&CPU_SLEEP_0>;
		};

		cpub2: cpu@102 {
			compatible = "arm,cortex-a53", "arm,armv8";
			device_type = "cpu";
			enable-method = "psci";
			reg = <0x102>;
			cpu-idle-states = <&CPU_SLEEP_0>;
		};

		cpub3: cpu@103 {
			compatible = "arm,cortex-a53", "arm,armv8";
			device_type = "cpu";
			enable-method = "psci";
			reg = <0x103>;
			cpu-idle-states = <&CPU_SLEEP_0>;
		};
#endif

		idle-states {
			entry-mehod = "arm,psci";

			CPU_SLEEP_0: cpu-sleep-0 {
				compatible = "arm,idle-state";
				arm,psci-suspend-param = <0x40000000>;
				local-timer-stop;
				entry-latency-us = <300>;
				exit-latency-us = <600>;
				min-residency-us = <800000>;
			};
		};
	};

#if 0
	dcc: dcc {
		compatible = "arm,dcc";
		status = "okay";
	};
#endif

	power-domains {
		compatible = "xlnx,zynqmp-genpd";

		pd_uart0: pd-uart0 {
			#power-domain-cells = <0x0>;
			pd-id = <0x21>;
		};

		pd_xgmac: pd-xgmac {
			#power-domain-cells = <0x0>;
			pd-id = <0x1d>;
		};

		pd_nand: pd-nand {
			#power-domain-cells = <0x0>;
			pd-id = <0x2c>;
		};

		pd_pcie: pd-pcie {
			#power-domain-cells = <0x0>;
			pd-id = <0x3b>;
		};
	};

#if 0
	pmu {
		compatible = "arm,armv8-pmuv3";
		interrupt-parent = <&gic>;
		interrupts = <GIC_SPI HPPS_IRQ__PMU_0 GIC_LVL_HI>,
			     <GIC_SPI HPPS_IRQ__PMU_1 GIC_LVL_HI>,
			     <GIC_SPI HPPS_IRQ__PMU_2 GIC_LVL_HI>,
			     <GIC_SPI HPPS_IRQ__PMU_3 GIC_LVL_HI>,
			     <GIC_SPI HPPS_IRQ__PMU_4 GIC_LVL_HI>,
			     <GIC_SPI HPPS_IRQ__PMU_5 GIC_LVL_HI>,
			     <GIC_SPI HPPS_IRQ__PMU_6 GIC_LVL_HI>,
			     <GIC_SPI HPPS_IRQ__PMU_7 GIC_LVL_HI>;
		interrupt-affinity = <&cpul0>, <&cpul1>, <&cpul2>, <&cpul3>,
                                     <&cpub0>, <&cpub1>, <&cpub2>, <&cpub3>;
	};
#endif

	psci {
		compatible = "arm,psci-0.2";
		method = "smc";
	};

	timer {
		compatible = "arm,armv8-timer";
		interrupt-parent = <&gic>;
		interrupts = <GIC_PPI PPI_IRQ__TIMER_SEC  GIC_LVL_LO>,
			     <GIC_PPI PPI_IRQ__TIMER_PHYS GIC_LVL_LO>,
			     <GIC_PPI PPI_IRQ__TIMER_VIRT GIC_LVL_LO>,
			     <GIC_PPI PPI_IRQ__TIMER_HYP  GIC_LVL_LO>;
	};

#if 0
	edac {
		compatible = "arm,cortex-a53-edac";
	};
#endif

	amba_apu: amba_apu {
		compatible = "simple-bus";
		#address-cells = <2>;
		#size-cells = <1>;
		ranges = <0 0 0 0 0xffffffff>;

		gic: interrupt-controller@f9000000 {
			compatible = "arm,gic-v3"; 
			#interrupt-cells = <3>;
			#redistributor-regions = <1>;
			reg = <0x0 0xf9000000 0x20000>,
			      <0x0 0xf9100000 0x100000>;
			interrupt-controller;
			interrupts = <GIC_PPI PPI_IRQ__GIC_MAINT GIC_LVL_HI>;
		};
	};

	amba: amba {
		compatible = "simple-bus";
		#address-cells = <2>;
		#size-cells = <2>;
		ranges;

#if 0
		xgmac: ethernet@0xe5300000 {
			compatible = "cdns,zynqmp-gem";
			status = "okay";
			interrupt-parent = <&gic>;
			interrupts = <GIC_SPI HPPS_IRQ__XGMAC      GIC_LVL_HI>,
                                     <GIC_SPI HPPS_IRQ__XGMAC_WAKE GIC_LVL_HI>;
			reg = <0x0 0xe5300000 0x0 0x1000>;
			clocks = <&clk125>, <&clk125>, <&clk125>;
			clock-names = "pclk", "hclk", "tx_clk";
			#address-cells = <1>;
			#size-cells = <0>;
			iommus = <&smmu MASTER_ID_XGMAC>;
			power-domains = <&pd_xgmac>;
			phy-handle = <&phy0>;
			phy-mode = "rgmii-id";

			phy0: phy@7 {
				reg = <7>;
				ti,rx-internal-delay = <0x8>;
				ti,tx-internal-delay = <0xa>;
				ti,fifo-depth = <0x1>;
				ti,rxctrl-strap-worka;
			};
		};
#endif

#if 0 /* TODO */
		pcie: pcie@0xe5330000 {
			compatible = "xlnx,nwl-pcie-2.11";
			status = "okay";
			#address-cells = <3>;
			#size-cells = <2>;
			#interrupt-cells = <1>;
			msi-controller;
			device_type = "pci";
			interrupt-parent = <&gic>;
			interrupts = <GIC_SPI ? GIC_LVL_HI>,
				     <GIC_SPI ? GIC_LVL_HI>,
				     <GIC_SPI ? GIC_LVL_HI>,
				     <GIC_SPI ? GIC_LVL_HI>,	/* MSI_1 [63...32] */
				     <GIC_SPI ? GIC_LVL_HI>;	/* MSI_0 [31...0] */
			interrupt-names = "misc","dummy","intx", "msi1", "msi0";
			msi-parent = <&pcie>;
			reg = <0x0 0xe5330000 0x0 0x1000>,
			      <0x0 0xe53d0000 0x0 0x1000>,
			      <0x80 0x00000000 0x0 0x1000000>;
			reg-names = "breg", "pcireg", "cfg";
			ranges = <0x02000000 0x00000000 0xe0000000 0x00000000 0xe0000000 0x00000000 0x10000000	/* non-prefetchable memory */
				  0x43000000 0x00000006 0x00000000 0x00000006 0x00000000 0x00000002 0x00000000>;/* prefetchable memory */
			interrupt-map-mask = <0x0 0x0 0x0 0x7>;
			interrupt-map = <0x0 0x0 0x0 0x1 &pcie_intc 0x1>,
					<0x0 0x0 0x0 0x2 &pcie_intc 0x2>,
					<0x0 0x0 0x0 0x3 &pcie_intc 0x3>,
					<0x0 0x0 0x0 0x4 &pcie_intc 0x4>;
			power-domains = <&pd_pcie>;
			pcie_intc: legacy-interrupt-controller {
				interrupt-controller;
				#address-cells = <0>;
				#interrupt-cells = <1>;
			};
		};
#endif

#if 0
		smmu: smmu@f9300000 {
			compatible = "arm,mmu-500";
			reg = <0x0 0xf9300000 0x0 0x20000>;
			#iommu-cells = <1>;
			#global-interrupts = <1>;
			interrupt-parent = <&gic>;
			interrupts = <GIC_SPI HPPS_IRQ__HPPS_SMMU_GLOB GIC_LVL_HI>, /* global irq */
                                /* context IRQs */
                                <GIC_SPI HPPS_IRQ__HPPS_SMMU_CB_0 GIC_LVL_HI>,
                                <GIC_SPI HPPS_IRQ__HPPS_SMMU_CB_1 GIC_LVL_HI>,
                                <GIC_SPI HPPS_IRQ__HPPS_SMMU_CB_2 GIC_LVL_HI>,
                                <GIC_SPI HPPS_IRQ__HPPS_SMMU_CB_3 GIC_LVL_HI>,
                                <GIC_SPI HPPS_IRQ__HPPS_SMMU_CB_4 GIC_LVL_HI>,
                                <GIC_SPI HPPS_IRQ__HPPS_SMMU_CB_5 GIC_LVL_HI>,
                                <GIC_SPI HPPS_IRQ__HPPS_SMMU_CB_6 GIC_LVL_HI>,
                                <GIC_SPI HPPS_IRQ__HPPS_SMMU_CB_7 GIC_LVL_HI>,
                                <GIC_SPI HPPS_IRQ__HPPS_SMMU_CB_8 GIC_LVL_HI>,
                                <GIC_SPI HPPS_IRQ__HPPS_SMMU_CB_9 GIC_LVL_HI>,
                                <GIC_SPI HPPS_IRQ__HPPS_SMMU_CB_10 GIC_LVL_HI>,
                                <GIC_SPI HPPS_IRQ__HPPS_SMMU_CB_11 GIC_LVL_HI>,
                                <GIC_SPI HPPS_IRQ__HPPS_SMMU_CB_12 GIC_LVL_HI>,
                                <GIC_SPI HPPS_IRQ__HPPS_SMMU_CB_13 GIC_LVL_HI>,
                                <GIC_SPI HPPS_IRQ__HPPS_SMMU_CB_14 GIC_LVL_HI>,
                                <GIC_SPI HPPS_IRQ__HPPS_SMMU_CB_15 GIC_LVL_HI>;
		};
#endif

		uart0: serial@f92c0000 {
			compatible = "ns16550a";
			/* compatible = "snps,dw-apb-uart"; */ /* TODO: fails with unassigned access */
			status = "okay";
			interrupt-parent = <&gic>;
			interrupts = <GIC_SPI HPPS_IRQ__HPPS_UART0_0 GIC_LVL_HI>;
			reg = <0x0 0xf92c0000 0x0 0x1000>;
			current-speed = <125000>;
			reg-shift = <2>;
			clocks = <&uart_clk &uart_clk>;
			clock-names = "uart_clk", "pclk";
			power-domains = <&pd_uart0>;
		};

#if 0
		trch_mbox: mailbox@0xfff50000 {
			compatible = "hpsc,hpsc-mbox";
                        reg = <0x0 0xfff50000 0x0 0x1000>;
			interrupt-parent = <&gic>;

			/* Define all, but only two will be used, selected by
			 * interrupt-idx-{rcv,ack} props. We can't only list
			 * the two in this list, because the driver needs the
			 * actual within-ip-block index of the interrupt (and
			 * if we do, we'd still need an extra property to define
			 * the starting irq number, which is worse. */
			interrupts = <GIC_SPI HPPS_IRQ__HT_MBOX_0  GIC_LVL_HI>,
				     <GIC_SPI HPPS_IRQ__HT_MBOX_1  GIC_LVL_HI>,
				     <GIC_SPI HPPS_IRQ__HT_MBOX_2  GIC_LVL_HI>,
				     <GIC_SPI HPPS_IRQ__HT_MBOX_3  GIC_LVL_HI>,
				     <GIC_SPI HPPS_IRQ__HT_MBOX_4  GIC_LVL_HI>,
				     <GIC_SPI HPPS_IRQ__HT_MBOX_5  GIC_LVL_HI>,
				     <GIC_SPI HPPS_IRQ__HT_MBOX_6  GIC_LVL_HI>,
				     <GIC_SPI HPPS_IRQ__HT_MBOX_7  GIC_LVL_HI>,
				     <GIC_SPI HPPS_IRQ__HT_MBOX_8  GIC_LVL_HI>,
				     <GIC_SPI HPPS_IRQ__HT_MBOX_9  GIC_LVL_HI>,
				     <GIC_SPI HPPS_IRQ__HT_MBOX_10 GIC_LVL_HI>,
				     <GIC_SPI HPPS_IRQ__HT_MBOX_11 GIC_LVL_HI>,
				     <GIC_SPI HPPS_IRQ__HT_MBOX_12 GIC_LVL_HI>,
				     <GIC_SPI HPPS_IRQ__HT_MBOX_13 GIC_LVL_HI>,
				     <GIC_SPI HPPS_IRQ__HT_MBOX_14 GIC_LVL_HI>,
				     <GIC_SPI HPPS_IRQ__HT_MBOX_15 GIC_LVL_HI>;

			/* Map all instances onto one pair of IRQs,
			 * this pair must be not be used by other subsystems */
			interrupt-idx-rcv = <MBOX_HPPS_TRCH__HPPS_RCV_INT>;
			interrupt-idx-ack = <MBOX_HPPS_TRCH__HPPS_ACK_INT>;

			#mbox-cells = <4>;
                        /* instance index,
                           owner (0=do not claim, else set owner reg to this value),
                           source,
                           destination (if dest is not 0,
                                          if not owner, then dest reg checked against this value,
                                          if owner and, dest reg is set to this value) */
		};

		rtps_mbox: mailbox@0xfff60000 {
			compatible = "hpsc,hpsc-mbox";
                        reg = <0x0 0xfff60000 0x0 0x1000>;
			interrupt-parent = <&gic>;
			interrupts = <GIC_SPI HPPS_IRQ__HR_MBOX_0  GIC_LVL_HI>,
				     <GIC_SPI HPPS_IRQ__HR_MBOX_1  GIC_LVL_HI>,
				     <GIC_SPI HPPS_IRQ__HR_MBOX_2  GIC_LVL_HI>,
				     <GIC_SPI HPPS_IRQ__HR_MBOX_3  GIC_LVL_HI>,
				     <GIC_SPI HPPS_IRQ__HR_MBOX_4  GIC_LVL_HI>,
				     <GIC_SPI HPPS_IRQ__HR_MBOX_5  GIC_LVL_HI>,
				     <GIC_SPI HPPS_IRQ__HR_MBOX_6  GIC_LVL_HI>,
				     <GIC_SPI HPPS_IRQ__HR_MBOX_7  GIC_LVL_HI>,
				     <GIC_SPI HPPS_IRQ__HR_MBOX_8  GIC_LVL_HI>,
				     <GIC_SPI HPPS_IRQ__HR_MBOX_9  GIC_LVL_HI>,
				     <GIC_SPI HPPS_IRQ__HR_MBOX_10 GIC_LVL_HI>,
				     <GIC_SPI HPPS_IRQ__HR_MBOX_11 GIC_LVL_HI>,
				     <GIC_SPI HPPS_IRQ__HR_MBOX_12 GIC_LVL_HI>,
				     <GIC_SPI HPPS_IRQ__HR_MBOX_13 GIC_LVL_HI>,
				     <GIC_SPI HPPS_IRQ__HR_MBOX_14 GIC_LVL_HI>,
				     <GIC_SPI HPPS_IRQ__HR_MBOX_15 GIC_LVL_HI>;

			interrupt-idx-rcv = <MBOX_HPPS_RTPS__HPPS_RCV_INT>;
			interrupt-idx-ack = <MBOX_HPPS_RTPS__HPPS_ACK_INT>;

			#mbox-cells = <GIC_LVL_HI>;
		};

		mailbox_client_trch {
			compatible = "hpsc-mbox-userspace";
			mboxes =  /* ip block, instance index, owner, src, dest */
				    <&trch_mbox   0     0                    0 0>,
				    <&trch_mbox   1     0                    0 0>,
				    <&trch_mbox   2     0                    0 0>,
				    <&trch_mbox   3     0                    0 0>,
				    <&trch_mbox   4     0                    0 0>,
				    <&trch_mbox   5     0                    0 0>,
				    <&trch_mbox   6     0                    0 0>,
				    <&trch_mbox   7     0                    0 0>,
				    <&trch_mbox   8     0                    0 0>,
				    <&trch_mbox   9     0                    0 0>,
				    <&trch_mbox  10     0                    0 0>,
				    <&trch_mbox  11     0                    0 0>,
				    <&trch_mbox  12     0                    0 0>,
				    <&trch_mbox  13     0                    0 0>,
				    <&trch_mbox  14     0                    0 0>,
				    <&trch_mbox  15     0                    0 0>,
				    <&trch_mbox  16     0                    0 0>,
				    <&trch_mbox  17     0                    0 0>,
				    <&trch_mbox  18     0                    0 0>,
				    <&trch_mbox  19     0                    0 0>,
				    <&trch_mbox  20     0                    0 0>,
				    <&trch_mbox  21     0                    0 0>,
				    <&trch_mbox  22     0                    0 0>,
				    <&trch_mbox  23     0                    0 0>,
				    <&trch_mbox  24     0                    0 0>,
				    <&trch_mbox  25     0                    0 0>,
				    <&trch_mbox  26     0                    0 0>,
				    <&trch_mbox  27     0                    0 0>;
				    /* Reserved for ATF
				     * <&trch_mbox  28     0                    0 0>,
				     * <&trch_mbox  29     0                    0 0>;
				     */
				    /* Reserved for in-kernel SSW (see below)
				     * <&trch_mbox  30     0                    0 0>,
				     * <&trch_mbox  31     0                    0 0>;
				     */
			/* NOTE: destination is just an identifier, mboxes accessible from any core */
			/* names optional, if not given, dev files named 'mbox%u' by index */
			/*
			mbox-names = "mbox_trch_out",
				     "mbox_trch_in",
				     "mbox_rtps_out",
				     "mbox_rtps_in",
				     "mbox_own_trch_out",
				     "mbox_own_trch_in";
			*/
		};

		mailbox_client_rtps {
			compatible = "hpsc-mbox-userspace";
			mboxes =  /* ip block, instance index, owner, src, dest */
				    <&rtps_mbox   0     0                    0 0>,
				    <&rtps_mbox   1     0                    0 0>,
				    <&rtps_mbox   2     0                    0 0>,
				    <&rtps_mbox   3     0                    0 0>,
				    <&rtps_mbox   4     0                    0 0>,
				    <&rtps_mbox   5     0                    0 0>,
				    <&rtps_mbox   6     0                    0 0>,
				    <&rtps_mbox   7     0                    0 0>,
				    <&rtps_mbox   8     0                    0 0>,
				    <&rtps_mbox   9     0                    0 0>,
				    <&rtps_mbox  10     0                    0 0>,
				    <&rtps_mbox  11     0                    0 0>,
				    <&rtps_mbox  12     0                    0 0>,
				    <&rtps_mbox  13     0                    0 0>,
				    <&rtps_mbox  14     0                    0 0>,
				    <&rtps_mbox  15     0                    0 0>,
				    <&rtps_mbox  16     0                    0 0>,
				    <&rtps_mbox  17     0                    0 0>,
				    <&rtps_mbox  18     0                    0 0>,
				    <&rtps_mbox  19     0                    0 0>,
				    <&rtps_mbox  20     0                    0 0>,
				    <&rtps_mbox  21     0                    0 0>,
				    <&rtps_mbox  22     0                    0 0>,
				    <&rtps_mbox  23     0                    0 0>,
				    <&rtps_mbox  24     0                    0 0>,
				    <&rtps_mbox  25     0                    0 0>,
				    <&rtps_mbox  26     0                    0 0>,
				    <&rtps_mbox  27     0                    0 0>,
				    <&rtps_mbox  28     0                    0 0>,
				    <&rtps_mbox  29     0                    0 0>,
				    <&rtps_mbox  30     0                    0 0>,
				    <&rtps_mbox  31     0                    0 0>;
		};

		mailbox_kernel {
			compatible = "hpsc-mbox-kernel";
			mboxes =  /* ip block, instance index, owner, src, dest */
				    <&trch_mbox  30     0  MASTER_ID_HPPS_CPU0 MASTER_ID_TRCH_CPU>,
				    <&trch_mbox  31     0  MASTER_ID_TRCH_CPU  MASTER_ID_HPPS_CPU0>;
		};

		hpps_wdt: wdt@0xfff70000 {
			compatible = "hpsc,hpsc-wdt";
			reg = <0x0 0xfff70000 0x0 0x80000>;
			interrupt-parent = <&gic>;
			interrupts = <GIC_PPI PPI_IRQ__WDT GIC_LVL_HI>;
		};

		hpps_rti_tmr: hpsc-rti-tmr@0xfeed0000 {
			compatible = "hpsc,hpsc-rti-timer";
			reg = <0x0 0xffed0000 0x0 0x80000>;
			interrupt-parent = <&gic>;
			interrupts = <GIC_PPI PPI_IRQ__RTI_TIMER GIC_EDGE_RISE>;
			#timer-cells = <1>; /* cpu index */
		};

		interval-dev {
			compatible = "interval-dev";
			devname = "rti_timer";
			timers = <&hpps_rti_tmr 0>,
				 <&hpps_rti_tmr 1>,
				 <&hpps_rti_tmr 2>,
				 <&hpps_rti_tmr 3>,
				 <&hpps_rti_tmr 4>,
				 <&hpps_rti_tmr 5>,
				 <&hpps_rti_tmr 6>,
				 <&hpps_rti_tmr 7>;
		};

		hpps_dma: dma-controller@0xf92e0000 {
			#dma-cells = <1>;
			compatible = "arm,pl330", "arm,primecell"; /* primecell spec required */
			reg = <0x0 0xf92e0000 0x0 0x1000>;
			interrupt-parent = <&gic>;
			interrupts = <GIC_SPI HPPS_IRQ__HPPS_DMA_ABORT GIC_LVL_HI>,
				     <GIC_SPI HPPS_IRQ__HPPS_DMA_EV0   GIC_LVL_HI>;
			iommus = <&smmu MASTER_ID_HPPS_DMA>;
			clocks = <&dma_clk>;
			clock-names = "apb_pclk"; /* required, because amba code looks for it by name */
		};

		srio0_dma: dma-controller@0xe5310000 {
			#dma-cells = <1>;
			compatible = "arm,pl330", "arm,primecell"; /* primecell spec required */
			reg = <0x0 0xe5310000 0x0 0x1000>;
			interrupt-parent = <&gic>;
			interrupts = <GIC_SPI HPPS_IRQ__SRIO0_DMA_ABORT GIC_LVL_HI>,
				     <GIC_SPI HPPS_IRQ__SRIO0_DMA_EV0   GIC_LVL_HI>;
			iommus = <&smmu MASTER_ID_SRIO0_DMA>;
			clocks = <&dma_clk>;
			clock-names = "apb_pclk"; /* required, because amba code looks for it by name */
		};

		srio1_dma: dma-controller@0xe5330000 {
			#dma-cells = <1>;
			compatible = "arm,pl330", "arm,primecell"; /* primecell spec required */
			reg = <0x0 0xe5330000 0x0 0x1000>;
			interrupt-parent = <&gic>;
			interrupts = <GIC_SPI HPPS_IRQ__SRIO1_DMA_ABORT GIC_LVL_HI>,
				     <GIC_SPI HPPS_IRQ__SRIO1_DMA_EV0 GIC_LVL_HI>;
			iommus = <&smmu MASTER_ID_SRIO1_DMA>;
			clocks = <&dma_clk>;
			clock-names = "apb_pclk"; /* required, because amba code looks for it by name */
		};
#endif
		smcc: smcc-memory-controller@f92d0000 {
			#address-cells = <2>;
			#size-cells = <2>; 
			status = "okay";
			clocks = <&clk100>, <&clk125>;
			clock-names = "aclk", "memclk";
			/* iommus = <&smmu MASTER_ID_SMC>; */ /* not connected to an MMU TBU */
			compatible = "arm,pl353-smc-r2p1";
			interrupt-parent = <&gic>;
			interrupts = <GIC_SPI HPPS_IRQ__HPPS_SMC GIC_LVL_HI>;
			ranges ;
			reg = <0x0 0xf92d0000 0x0 0x1000>;
			sram: sram@600000000 {
<<<<<<< HEAD
				status = "okay";
				compatible = "mmio-sram";
				reg = <0x6 0x00000000 0x0 0x80000000>;
				#address-cells = <0x2>;
				#size-cells = <0x1>;
				power-domains = <&pd_nand>;
			};
			nand0: nand0@680000000 {
=======
				status = "okay";
				compatible = "mmio-sram";
				reg = <0x6 0x00000000 0x0 0x80000000>;
				#address-cells = <0x2>;
				#size-cells = <0x1>;
				power-domains = <&pd_nand>;
			};
			nand0: nand0@680000000 {
				status = "okay";
				compatible = "arm,pl353-nand-r2p1";
				reg = <0x6 0x80000000 0x0 0x20000000>;
				#address-cells = <0x2>; 
				#size-cells = <0x1>; 
				power-domains = <&pd_nand>;
			};
			nor0: flash@e2000000 {
				status = "disabled";
				compatible = "cfi-flash";
				reg = <0x6 0xa0000000 0x0 0x60000000>;
				#address-cells = <0x2>; 
				#size-cells = <0x2>; 
			};
			sram: sram@680000000 {
>>>>>>> b5dba63c
				status = "okay";
				compatible = "arm,pl353-nand-r2p1";
				reg = <0x6 0x80000000 0x0 0x20000000>;
				#address-cells = <0x2>; 
				#size-cells = <0x1>; 
				power-domains = <&pd_nand>;
			};
		};
	};

	uart_clk: uart_clk {
		compatible = "fixed-clock";
		#clock-cells = <0>;
		clock-frequency = <16000000>;
	};
	clk100: clk100 {
		compatible = "fixed-clock";
		#clock-cells = <0>;
		clock-frequency = <100000000>;
	};
	clk125: clk125 {
		compatible = "fixed-clock";
		#clock-cells = <0>;
		clock-frequency = <125000000>;
	};

	dma_clk: dma_clk {
		compatible = "fixed-clock";
		#clock-cells = <0x0>;
		clock-frequency = <533000000>;
	};
};<|MERGE_RESOLUTION|>--- conflicted
+++ resolved
@@ -647,24 +647,6 @@
 			interrupts = <GIC_SPI HPPS_IRQ__HPPS_SMC GIC_LVL_HI>;
 			ranges ;
 			reg = <0x0 0xf92d0000 0x0 0x1000>;
-			sram: sram@600000000 {
-<<<<<<< HEAD
-				status = "okay";
-				compatible = "mmio-sram";
-				reg = <0x6 0x00000000 0x0 0x80000000>;
-				#address-cells = <0x2>;
-				#size-cells = <0x1>;
-				power-domains = <&pd_nand>;
-			};
-			nand0: nand0@680000000 {
-=======
-				status = "okay";
-				compatible = "mmio-sram";
-				reg = <0x6 0x00000000 0x0 0x80000000>;
-				#address-cells = <0x2>;
-				#size-cells = <0x1>;
-				power-domains = <&pd_nand>;
-			};
 			nand0: nand0@680000000 {
 				status = "okay";
 				compatible = "arm,pl353-nand-r2p1";
@@ -681,7 +663,6 @@
 				#size-cells = <0x2>; 
 			};
 			sram: sram@680000000 {
->>>>>>> b5dba63c
 				status = "okay";
 				compatible = "arm,pl353-nand-r2p1";
 				reg = <0x6 0x80000000 0x0 0x20000000>;
