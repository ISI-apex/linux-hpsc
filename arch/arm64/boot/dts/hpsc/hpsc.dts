/dts-v1/;

#include <dt-bindings/phy/phy.h>

/* Copies from Qemu Device Tree repo */
#include "hpsc-irqs.dtsh"
#include "hpsc-busids.dtsh"

#include "mailbox-map.h" /* same file also present in other subsystems */

#define GIC_SPI 0
#define GIC_PPI 1
#define GIC_EDGE_RISE 1
#define GIC_EDGE_FALL 2
#define GIC_EDGE_BOTH 3
#define GIC_LVL_HI 4
#define GIC_LVL_LO 8

/ {
	model = "HPSC";
	compatible = "xlnx,zynqmp";
	#address-cells = <2>;
	#size-cells = <2>;
#if 0
	aliases {
		ethernet0 = &xgmac;
	};
#endif

        /* NOTE: memory { } nodes appended by u-boot from its device tree */

	reserved-memory { /* TOOD: confirm that this is respected, also can/should this be in u-boot DT? */
		#address-cells = <2>;
		#size-cells = <2>;
		ranges;

		ramoops@0x83200000 {
			compatible = "ramoops";
			reg = <0x0 0x83200000 0x0 0x0400000>;
			ftrace-size = <0x400000>;
		};

<<<<<<< HEAD
		/* General-purpose buffer to transfer data in/out of the machine
		 * usage (e.g. for output): dd of=/dev/mem seek=<paddr_of_this_buf> */
		gpbuf@0x100010000 {
			reg = <0x1 0x00010000 0x0 0x3fff0000>;
		};

#if 0
=======
>>>>>>> e937701d
		/* These shared memory regions cover the following range: */
		/* reg = <0x0 0xbf800000 0x0 0x400000>; */
		/* First part of the memory is for userspace */
		/* outbound to TRCH */
		shm_region0: shm@0x83600000 {
			reg = <0x0 0x83600000 0x0 0x10000>;
		};
		/* inbound from TRCH */
		shm_region1: shm@0x83610000 {
			reg = <0x0 0x83610000 0x0 0x10000>;
		};
		/* currently unused */
		shm_region2: shm@0x83620000 {
			reg = <0x0 0x83620000 0x0 0x3d0000>;
		};
		/* Remaining part of the memory is for the kernel */
		kshm_region_trch_in: kshm@0x839f0000 {
			reg = <0x0 0x839f0000 0x0 0x08000>;
		};
		kshm_region_trch_out: kshm@0x839f8000 {
			reg = <0x0 0x839f8000 0x0 0x08000>;
		};
#endif
	};

#if 0
	shm0 {
		compatible = "hpsc-shmem";
		region-name = "region0";
		memory-region = <&shm_region0>;
	};
	shm1 {
		compatible = "hpsc-shmem";
		region-name = "region1";
		memory-region = <&shm_region1>;
	};
	shm2 {
		compatible = "hpsc-shmem";
		region-name = "region2";
		memory-region = <&shm_region2>;
	};
	kshm_trch {
		compatible = "hpsc-kshmem";
		poll-interval-ms = <100>;
		memory-region-in = <&kshm_region_trch_in>;
		memory-region-out = <&kshm_region_trch_out>;
	};
#endif

	cpus {
		#address-cells = <1>;
		#size-cells = <0>;

		cpu-map {
			cluster0 {
				core0 {
					cpu = <&cpul0>;
				};
#if 0
				core1 {
					cpu = <&cpul1>;
				};
				core2 {
					cpu = <&cpul2>;
				};
				core3 {
					cpu = <&cpul3>;
				};
#endif
			};
#if 0
			cluster1 {
				core0 {
					cpu = <&cpub0>;
				};
				core1 {
					cpu = <&cpub1>;
				};
				core2 {
					cpu = <&cpub2>;
				};
				core3 {
					cpu = <&cpub3>;
				};
			};
#endif

		};
         
		cpul0: cpu@0 {
			compatible = "arm,cortex-a53", "arm,armv8";
			device_type = "cpu";
			enable-method = "psci";
			reg = <0x0>;
			cpu-idle-states = <&CPU_SLEEP_0>;
		};

#if 0
		cpul1: cpu@1 {
			compatible = "arm,cortex-a53", "arm,armv8";
			device_type = "cpu";
			enable-method = "psci";
			reg = <0x1>;
			cpu-idle-states = <&CPU_SLEEP_0>;
		};

		cpul2: cpu@2 {
			compatible = "arm,cortex-a53", "arm,armv8";
			device_type = "cpu";
			enable-method = "psci";
			reg = <0x2>;
			cpu-idle-states = <&CPU_SLEEP_0>;
		};

		cpul3: cpu@3 {
			compatible = "arm,cortex-a53", "arm,armv8";
			device_type = "cpu";
			enable-method = "psci";
			reg = <0x3>;
			cpu-idle-states = <&CPU_SLEEP_0>;
		};

		cpub0: cpu@100 {
			compatible = "arm,cortex-a53", "arm,armv8";
			device_type = "cpu";
			enable-method = "psci";
			reg = <0x100>;
			cpu-idle-states = <&CPU_SLEEP_0>;
		};

		cpub1: cpu@101 {
			compatible = "arm,cortex-a53", "arm,armv8";
			device_type = "cpu";
			enable-method = "psci";
			reg = <0x101>;
			cpu-idle-states = <&CPU_SLEEP_0>;
		};

		cpub2: cpu@102 {
			compatible = "arm,cortex-a53", "arm,armv8";
			device_type = "cpu";
			enable-method = "psci";
			reg = <0x102>;
			cpu-idle-states = <&CPU_SLEEP_0>;
		};

		cpub3: cpu@103 {
			compatible = "arm,cortex-a53", "arm,armv8";
			device_type = "cpu";
			enable-method = "psci";
			reg = <0x103>;
			cpu-idle-states = <&CPU_SLEEP_0>;
		};
#endif

		idle-states {
			entry-mehod = "arm,psci";

			CPU_SLEEP_0: cpu-sleep-0 {
				compatible = "arm,idle-state";
				arm,psci-suspend-param = <0x40000000>;
				local-timer-stop;
				entry-latency-us = <300>;
				exit-latency-us = <600>;
				min-residency-us = <800000>;
			};
		};
	};

#if 0
	dcc: dcc {
		compatible = "arm,dcc";
		status = "okay";
	};
#endif

	power-domains {
		compatible = "xlnx,zynqmp-genpd";

		pd_uart0: pd-uart0 {
			#power-domain-cells = <0x0>;
			pd-id = <0x21>;
		};

		pd_xgmac: pd-xgmac {
			#power-domain-cells = <0x0>;
			pd-id = <0x1d>;
		};

		pd_nand: pd-nand {
			#power-domain-cells = <0x0>;
			pd-id = <0x2c>;
		};

		pd_pcie: pd-pcie {
			#power-domain-cells = <0x0>;
			pd-id = <0x3b>;
		};
	};

#if 0
	pmu {
		compatible = "arm,armv8-pmuv3";
		interrupt-parent = <&gic>;
		interrupts = <GIC_SPI HPPS_IRQ__PMU_0 GIC_LVL_HI>,
			     <GIC_SPI HPPS_IRQ__PMU_1 GIC_LVL_HI>,
			     <GIC_SPI HPPS_IRQ__PMU_2 GIC_LVL_HI>,
			     <GIC_SPI HPPS_IRQ__PMU_3 GIC_LVL_HI>,
			     <GIC_SPI HPPS_IRQ__PMU_4 GIC_LVL_HI>,
			     <GIC_SPI HPPS_IRQ__PMU_5 GIC_LVL_HI>,
			     <GIC_SPI HPPS_IRQ__PMU_6 GIC_LVL_HI>,
			     <GIC_SPI HPPS_IRQ__PMU_7 GIC_LVL_HI>;
		interrupt-affinity = <&cpul0>, <&cpul1>, <&cpul2>, <&cpul3>,
                                     <&cpub0>, <&cpub1>, <&cpub2>, <&cpub3>;
	};
#endif

	psci {
		compatible = "arm,psci-0.2";
		method = "smc";
	};

	timer {
		compatible = "arm,armv8-timer";
		interrupt-parent = <&gic>;
		interrupts = <GIC_PPI PPI_IRQ__TIMER_SEC  GIC_LVL_LO>,
			     <GIC_PPI PPI_IRQ__TIMER_PHYS GIC_LVL_LO>,
			     <GIC_PPI PPI_IRQ__TIMER_VIRT GIC_LVL_LO>,
			     <GIC_PPI PPI_IRQ__TIMER_HYP  GIC_LVL_LO>;
	};

#if 0
	edac {
		compatible = "arm,cortex-a53-edac";
	};
#endif

	amba_apu: amba_apu {
		compatible = "simple-bus";
		#address-cells = <2>;
		#size-cells = <1>;
		ranges = <0 0 0 0 0xffffffff>;

		gic: interrupt-controller@f9000000 {
			compatible = "arm,gic-v3"; 
			#interrupt-cells = <3>;
			#redistributor-regions = <1>;
			reg = <0x0 0xf9000000 0x20000>,
			      <0x0 0xf9100000 0x100000>;
			interrupt-controller;
			interrupts = <GIC_PPI PPI_IRQ__GIC_MAINT GIC_LVL_HI>;
		};
	};

	amba: amba {
		compatible = "simple-bus";
		#address-cells = <2>;
		#size-cells = <2>;
		ranges;

#if 0
		xgmac: ethernet@0xe5300000 {
			compatible = "cdns,zynqmp-gem";
			status = "okay";
			interrupt-parent = <&gic>;
			interrupts = <GIC_SPI HPPS_IRQ__XGMAC      GIC_LVL_HI>,
                                     <GIC_SPI HPPS_IRQ__XGMAC_WAKE GIC_LVL_HI>;
			reg = <0x0 0xe5300000 0x0 0x1000>;
			clocks = <&clk125>, <&clk125>, <&clk125>;
			clock-names = "pclk", "hclk", "tx_clk";
			#address-cells = <1>;
			#size-cells = <0>;
			iommus = <&smmu MASTER_ID_XGMAC>;
			power-domains = <&pd_xgmac>;
			phy-handle = <&phy0>;
			phy-mode = "rgmii-id";

			phy0: phy@7 {
				reg = <7>;
				ti,rx-internal-delay = <0x8>;
				ti,tx-internal-delay = <0xa>;
				ti,fifo-depth = <0x1>;
				ti,rxctrl-strap-worka;
			};
		};
#endif

#if 0 /* TODO */
		pcie: pcie@0xe5330000 {
			compatible = "xlnx,nwl-pcie-2.11";
			status = "okay";
			#address-cells = <3>;
			#size-cells = <2>;
			#interrupt-cells = <1>;
			msi-controller;
			device_type = "pci";
			interrupt-parent = <&gic>;
			interrupts = <GIC_SPI ? GIC_LVL_HI>,
				     <GIC_SPI ? GIC_LVL_HI>,
				     <GIC_SPI ? GIC_LVL_HI>,
				     <GIC_SPI ? GIC_LVL_HI>,	/* MSI_1 [63...32] */
				     <GIC_SPI ? GIC_LVL_HI>;	/* MSI_0 [31...0] */
			interrupt-names = "misc","dummy","intx", "msi1", "msi0";
			msi-parent = <&pcie>;
			reg = <0x0 0xe5330000 0x0 0x1000>,
			      <0x0 0xe53d0000 0x0 0x1000>,
			      <0x80 0x00000000 0x0 0x1000000>;
			reg-names = "breg", "pcireg", "cfg";
			ranges = <0x02000000 0x00000000 0xe0000000 0x00000000 0xe0000000 0x00000000 0x10000000	/* non-prefetchable memory */
				  0x43000000 0x00000006 0x00000000 0x00000006 0x00000000 0x00000002 0x00000000>;/* prefetchable memory */
			interrupt-map-mask = <0x0 0x0 0x0 0x7>;
			interrupt-map = <0x0 0x0 0x0 0x1 &pcie_intc 0x1>,
					<0x0 0x0 0x0 0x2 &pcie_intc 0x2>,
					<0x0 0x0 0x0 0x3 &pcie_intc 0x3>,
					<0x0 0x0 0x0 0x4 &pcie_intc 0x4>;
			power-domains = <&pd_pcie>;
			pcie_intc: legacy-interrupt-controller {
				interrupt-controller;
				#address-cells = <0>;
				#interrupt-cells = <1>;
			};
		};
#endif

#if 0
		smmu: smmu@f9300000 {
			compatible = "arm,mmu-500";
			reg = <0x0 0xf9300000 0x0 0x20000>;
			#iommu-cells = <1>;
			#global-interrupts = <1>;
			interrupt-parent = <&gic>;
			interrupts = <GIC_SPI HPPS_IRQ__HPPS_SMMU_GLOB GIC_LVL_HI>, /* global irq */
                                /* context IRQs */
                                <GIC_SPI HPPS_IRQ__HPPS_SMMU_CB_0 GIC_LVL_HI>,
                                <GIC_SPI HPPS_IRQ__HPPS_SMMU_CB_1 GIC_LVL_HI>,
                                <GIC_SPI HPPS_IRQ__HPPS_SMMU_CB_2 GIC_LVL_HI>,
                                <GIC_SPI HPPS_IRQ__HPPS_SMMU_CB_3 GIC_LVL_HI>,
                                <GIC_SPI HPPS_IRQ__HPPS_SMMU_CB_4 GIC_LVL_HI>,
                                <GIC_SPI HPPS_IRQ__HPPS_SMMU_CB_5 GIC_LVL_HI>,
                                <GIC_SPI HPPS_IRQ__HPPS_SMMU_CB_6 GIC_LVL_HI>,
                                <GIC_SPI HPPS_IRQ__HPPS_SMMU_CB_7 GIC_LVL_HI>,
                                <GIC_SPI HPPS_IRQ__HPPS_SMMU_CB_8 GIC_LVL_HI>,
                                <GIC_SPI HPPS_IRQ__HPPS_SMMU_CB_9 GIC_LVL_HI>,
                                <GIC_SPI HPPS_IRQ__HPPS_SMMU_CB_10 GIC_LVL_HI>,
                                <GIC_SPI HPPS_IRQ__HPPS_SMMU_CB_11 GIC_LVL_HI>,
                                <GIC_SPI HPPS_IRQ__HPPS_SMMU_CB_12 GIC_LVL_HI>,
                                <GIC_SPI HPPS_IRQ__HPPS_SMMU_CB_13 GIC_LVL_HI>,
                                <GIC_SPI HPPS_IRQ__HPPS_SMMU_CB_14 GIC_LVL_HI>,
                                <GIC_SPI HPPS_IRQ__HPPS_SMMU_CB_15 GIC_LVL_HI>;
		};
#endif

		uart0: serial@f92c0000 {
			compatible = "ns16550a";
			/* compatible = "snps,dw-apb-uart"; */ /* TODO: fails with unassigned access */
			status = "okay";
			interrupt-parent = <&gic>;
			interrupts = <GIC_SPI HPPS_IRQ__HPPS_UART0_0 GIC_LVL_HI>;
			reg = <0x0 0xf92c0000 0x0 0x1000>;
			current-speed = <125000>;
			reg-shift = <2>;
			clocks = <&uart_clk &uart_clk>;
			clock-names = "uart_clk", "pclk";
			power-domains = <&pd_uart0>;
		};

#if 0
		trch_mbox: mailbox@0xfff50000 {
			compatible = "hpsc,hpsc-mbox";
                        reg = <0x0 0xfff50000 0x0 0x1000>;
			interrupt-parent = <&gic>;

			/* Define all, but only two will be used, selected by
			 * interrupt-idx-{rcv,ack} props. We can't only list
			 * the two in this list, because the driver needs the
			 * actual within-ip-block index of the interrupt (and
			 * if we do, we'd still need an extra property to define
			 * the starting irq number, which is worse. */
			interrupts = <GIC_SPI HPPS_IRQ__HT_MBOX_0  GIC_LVL_HI>,
				     <GIC_SPI HPPS_IRQ__HT_MBOX_1  GIC_LVL_HI>,
				     <GIC_SPI HPPS_IRQ__HT_MBOX_2  GIC_LVL_HI>,
				     <GIC_SPI HPPS_IRQ__HT_MBOX_3  GIC_LVL_HI>,
				     <GIC_SPI HPPS_IRQ__HT_MBOX_4  GIC_LVL_HI>,
				     <GIC_SPI HPPS_IRQ__HT_MBOX_5  GIC_LVL_HI>,
				     <GIC_SPI HPPS_IRQ__HT_MBOX_6  GIC_LVL_HI>,
				     <GIC_SPI HPPS_IRQ__HT_MBOX_7  GIC_LVL_HI>,
				     <GIC_SPI HPPS_IRQ__HT_MBOX_8  GIC_LVL_HI>,
				     <GIC_SPI HPPS_IRQ__HT_MBOX_9  GIC_LVL_HI>,
				     <GIC_SPI HPPS_IRQ__HT_MBOX_10 GIC_LVL_HI>,
				     <GIC_SPI HPPS_IRQ__HT_MBOX_11 GIC_LVL_HI>,
				     <GIC_SPI HPPS_IRQ__HT_MBOX_12 GIC_LVL_HI>,
				     <GIC_SPI HPPS_IRQ__HT_MBOX_13 GIC_LVL_HI>,
				     <GIC_SPI HPPS_IRQ__HT_MBOX_14 GIC_LVL_HI>,
				     <GIC_SPI HPPS_IRQ__HT_MBOX_15 GIC_LVL_HI>;

			/* Map all instances onto one pair of IRQs,
			 * this pair must be not be used by other subsystems */
			interrupt-idx-rcv = <MBOX_HPPS_TRCH__HPPS_RCV_INT>;
			interrupt-idx-ack = <MBOX_HPPS_TRCH__HPPS_ACK_INT>;

			#mbox-cells = <4>;
                        /* instance index,
                           owner (0=do not claim, else set owner reg to this value),
                           source,
                           destination (if dest is not 0,
                                          if not owner, then dest reg checked against this value,
                                          if owner and, dest reg is set to this value) */
		};

		rtps_mbox: mailbox@0xfff60000 {
			compatible = "hpsc,hpsc-mbox";
                        reg = <0x0 0xfff60000 0x0 0x1000>;
			interrupt-parent = <&gic>;
			interrupts = <GIC_SPI HPPS_IRQ__HR_MBOX_0  GIC_LVL_HI>,
				     <GIC_SPI HPPS_IRQ__HR_MBOX_1  GIC_LVL_HI>,
				     <GIC_SPI HPPS_IRQ__HR_MBOX_2  GIC_LVL_HI>,
				     <GIC_SPI HPPS_IRQ__HR_MBOX_3  GIC_LVL_HI>,
				     <GIC_SPI HPPS_IRQ__HR_MBOX_4  GIC_LVL_HI>,
				     <GIC_SPI HPPS_IRQ__HR_MBOX_5  GIC_LVL_HI>,
				     <GIC_SPI HPPS_IRQ__HR_MBOX_6  GIC_LVL_HI>,
				     <GIC_SPI HPPS_IRQ__HR_MBOX_7  GIC_LVL_HI>,
				     <GIC_SPI HPPS_IRQ__HR_MBOX_8  GIC_LVL_HI>,
				     <GIC_SPI HPPS_IRQ__HR_MBOX_9  GIC_LVL_HI>,
				     <GIC_SPI HPPS_IRQ__HR_MBOX_10 GIC_LVL_HI>,
				     <GIC_SPI HPPS_IRQ__HR_MBOX_11 GIC_LVL_HI>,
				     <GIC_SPI HPPS_IRQ__HR_MBOX_12 GIC_LVL_HI>,
				     <GIC_SPI HPPS_IRQ__HR_MBOX_13 GIC_LVL_HI>,
				     <GIC_SPI HPPS_IRQ__HR_MBOX_14 GIC_LVL_HI>,
				     <GIC_SPI HPPS_IRQ__HR_MBOX_15 GIC_LVL_HI>;

			interrupt-idx-rcv = <MBOX_HPPS_RTPS__HPPS_RCV_INT>;
			interrupt-idx-ack = <MBOX_HPPS_RTPS__HPPS_ACK_INT>;

			#mbox-cells = <GIC_LVL_HI>;
		};

		mailbox_client_trch {
			compatible = "hpsc-mbox-userspace";
			mboxes =  /* ip block, instance index, owner, src, dest */
				    <&trch_mbox   0     0                    0 0>,
				    <&trch_mbox   1     0                    0 0>,
				    <&trch_mbox   2     0                    0 0>,
				    <&trch_mbox   3     0                    0 0>,
				    <&trch_mbox   4     0                    0 0>,
				    <&trch_mbox   5     0                    0 0>,
				    <&trch_mbox   6     0                    0 0>,
				    <&trch_mbox   7     0                    0 0>,
				    <&trch_mbox   8     0                    0 0>,
				    <&trch_mbox   9     0                    0 0>,
				    <&trch_mbox  10     0                    0 0>,
				    <&trch_mbox  11     0                    0 0>,
				    <&trch_mbox  12     0                    0 0>,
				    <&trch_mbox  13     0                    0 0>,
				    <&trch_mbox  14     0                    0 0>,
				    <&trch_mbox  15     0                    0 0>,
				    <&trch_mbox  16     0                    0 0>,
				    <&trch_mbox  17     0                    0 0>,
				    <&trch_mbox  18     0                    0 0>,
				    <&trch_mbox  19     0                    0 0>,
				    <&trch_mbox  20     0                    0 0>,
				    <&trch_mbox  21     0                    0 0>,
				    <&trch_mbox  22     0                    0 0>,
				    <&trch_mbox  23     0                    0 0>,
				    <&trch_mbox  24     0                    0 0>,
				    <&trch_mbox  25     0                    0 0>,
				    <&trch_mbox  26     0                    0 0>,
				    <&trch_mbox  27     0                    0 0>;
				    /* Reserved for ATF
				     * <&trch_mbox  28     0                    0 0>,
				     * <&trch_mbox  29     0                    0 0>;
				     */
				    /* Reserved for in-kernel SSW (see below)
				     * <&trch_mbox  30     0                    0 0>,
				     * <&trch_mbox  31     0                    0 0>;
				     */
			/* NOTE: destination is just an identifier, mboxes accessible from any core */
			/* names optional, if not given, dev files named 'mbox%u' by index */
			/*
			mbox-names = "mbox_trch_out",
				     "mbox_trch_in",
				     "mbox_rtps_out",
				     "mbox_rtps_in",
				     "mbox_own_trch_out",
				     "mbox_own_trch_in";
			*/
		};

		mailbox_client_rtps {
			compatible = "hpsc-mbox-userspace";
			mboxes =  /* ip block, instance index, owner, src, dest */
				    <&rtps_mbox   0     0                    0 0>,
				    <&rtps_mbox   1     0                    0 0>,
				    <&rtps_mbox   2     0                    0 0>,
				    <&rtps_mbox   3     0                    0 0>,
				    <&rtps_mbox   4     0                    0 0>,
				    <&rtps_mbox   5     0                    0 0>,
				    <&rtps_mbox   6     0                    0 0>,
				    <&rtps_mbox   7     0                    0 0>,
				    <&rtps_mbox   8     0                    0 0>,
				    <&rtps_mbox   9     0                    0 0>,
				    <&rtps_mbox  10     0                    0 0>,
				    <&rtps_mbox  11     0                    0 0>,
				    <&rtps_mbox  12     0                    0 0>,
				    <&rtps_mbox  13     0                    0 0>,
				    <&rtps_mbox  14     0                    0 0>,
				    <&rtps_mbox  15     0                    0 0>,
				    <&rtps_mbox  16     0                    0 0>,
				    <&rtps_mbox  17     0                    0 0>,
				    <&rtps_mbox  18     0                    0 0>,
				    <&rtps_mbox  19     0                    0 0>,
				    <&rtps_mbox  20     0                    0 0>,
				    <&rtps_mbox  21     0                    0 0>,
				    <&rtps_mbox  22     0                    0 0>,
				    <&rtps_mbox  23     0                    0 0>,
				    <&rtps_mbox  24     0                    0 0>,
				    <&rtps_mbox  25     0                    0 0>,
				    <&rtps_mbox  26     0                    0 0>,
				    <&rtps_mbox  27     0                    0 0>,
				    <&rtps_mbox  28     0                    0 0>,
				    <&rtps_mbox  29     0                    0 0>,
				    <&rtps_mbox  30     0                    0 0>,
				    <&rtps_mbox  31     0                    0 0>;
		};

		mailbox_kernel {
			compatible = "hpsc-mbox-kernel";
			mboxes =  /* ip block, instance index, owner, src, dest */
				    <&trch_mbox  30     0  MASTER_ID_HPPS_CPU0 MASTER_ID_TRCH_CPU>,
				    <&trch_mbox  31     0  MASTER_ID_TRCH_CPU  MASTER_ID_HPPS_CPU0>;
		};

		hpps_wdt: wdt@0xfff70000 {
			compatible = "hpsc,hpsc-wdt";
			reg = <0x0 0xfff70000 0x0 0x80000>;
			interrupt-parent = <&gic>;
			interrupts = <GIC_PPI PPI_IRQ__WDT GIC_LVL_HI>;
		};

		hpps_rti_tmr: hpsc-rti-tmr@0xfeed0000 {
			compatible = "hpsc,hpsc-rti-timer";
			reg = <0x0 0xfeed0000 0x0 0x80000>;
			interrupt-parent = <&gic>;
			interrupts = <GIC_PPI PPI_IRQ__RTI_TIMER GIC_EDGE_RISE>;
			#timer-cells = <1>; /* cpu index */
		};

		interval-dev {
			compatible = "interval-dev";
			devname = "rti_timer";
			timers = <&hpps_rti_tmr 0>,
				 <&hpps_rti_tmr 1>,
				 <&hpps_rti_tmr 2>,
				 <&hpps_rti_tmr 3>,
				 <&hpps_rti_tmr 4>,
				 <&hpps_rti_tmr 5>,
				 <&hpps_rti_tmr 6>,
				 <&hpps_rti_tmr 7>;
		};

		hpps_dma: dma-controller@0xf92e0000 {
			#dma-cells = <1>;
			compatible = "arm,pl330", "arm,primecell"; /* primecell spec required */
			reg = <0x0 0xf92e0000 0x0 0x1000>;
			interrupt-parent = <&gic>;
			interrupts = <GIC_SPI HPPS_IRQ__HPPS_DMA_ABORT GIC_LVL_HI>,
				     <GIC_SPI HPPS_IRQ__HPPS_DMA_EV0   GIC_LVL_HI>;
			iommus = <&smmu MASTER_ID_HPPS_DMA>;
			clocks = <&dma_clk>;
			clock-names = "apb_pclk"; /* required, because amba code looks for it by name */
		};

		srio0_dma: dma-controller@0xe5310000 {
			#dma-cells = <1>;
			compatible = "arm,pl330", "arm,primecell"; /* primecell spec required */
			reg = <0x0 0xe5310000 0x0 0x1000>;
			interrupt-parent = <&gic>;
			interrupts = <GIC_SPI HPPS_IRQ__SRIO0_DMA_ABORT GIC_LVL_HI>,
				     <GIC_SPI HPPS_IRQ__SRIO0_DMA_EV0   GIC_LVL_HI>;
			iommus = <&smmu MASTER_ID_SRIO0_DMA>;
			clocks = <&dma_clk>;
			clock-names = "apb_pclk"; /* required, because amba code looks for it by name */
		};

		srio1_dma: dma-controller@0xe5330000 {
			#dma-cells = <1>;
			compatible = "arm,pl330", "arm,primecell"; /* primecell spec required */
			reg = <0x0 0xe5330000 0x0 0x1000>;
			interrupt-parent = <&gic>;
			interrupts = <GIC_SPI HPPS_IRQ__SRIO1_DMA_ABORT GIC_LVL_HI>,
				     <GIC_SPI HPPS_IRQ__SRIO1_DMA_EV0 GIC_LVL_HI>;
			iommus = <&smmu MASTER_ID_SRIO1_DMA>;
			clocks = <&dma_clk>;
			clock-names = "apb_pclk"; /* required, because amba code looks for it by name */
		};
		smcc: smcc-memory-controller@f92d0000 {
			#address-cells = <2>;
			#size-cells = <2>; 
			status = "okay";
			clocks = <&clk100>, <&clk125>;
			clock-names = "aclk", "memclk";
			/* iommus = <&smmu MASTER_ID_SMC>; */ /* not connected to an MMU TBU */
			compatible = "arm,pl353-smc-r2p1";
			interrupt-parent = <&gic>;
			interrupts = <GIC_SPI HPPS_IRQ__HPPS_SMC GIC_LVL_HI>;
			ranges ;
			reg = <0x0 0xf92d0000 0x0 0x1000>;
			nand0: nand0@600000000 {
				status = "okay";
				compatible = "arm,pl353-nand-r2p1";
				reg = <0x6 0x0 0x0 0x20000000>;
				#address-cells = <0x2>; 
				#size-cells = <0x1>; 
				power-domains = <&pd_nand>;
			};
			nor0: flash@e2000000 {
				status = "disabled";
				compatible = "cfi-flash";
				reg = <0x6 0x20000000 0x0 0xE0000000>;
				#address-cells = <0x2>; 
				#size-cells = <0x2>; 
			};
		};
#endif
	};

	uart_clk: uart_clk {
		compatible = "fixed-clock";
		#clock-cells = <0>;
		clock-frequency = <16000000>;
	};
	clk100: clk100 {
		compatible = "fixed-clock";
		#clock-cells = <0>;
		clock-frequency = <100000000>;
	};
	clk125: clk125 {
		compatible = "fixed-clock";
		#clock-cells = <0>;
		clock-frequency = <125000000>;
	};

	dma_clk: dma_clk {
		compatible = "fixed-clock";
		#clock-cells = <0x0>;
		clock-frequency = <533000000>;
	};
};<|MERGE_RESOLUTION|>--- conflicted
+++ resolved
@@ -40,16 +40,7 @@
 			ftrace-size = <0x400000>;
 		};
 
-<<<<<<< HEAD
-		/* General-purpose buffer to transfer data in/out of the machine
-		 * usage (e.g. for output): dd of=/dev/mem seek=<paddr_of_this_buf> */
-		gpbuf@0x100010000 {
-			reg = <0x1 0x00010000 0x0 0x3fff0000>;
-		};
-
-#if 0
-=======
->>>>>>> e937701d
+#if 0
 		/* These shared memory regions cover the following range: */
 		/* reg = <0x0 0xbf800000 0x0 0x400000>; */
 		/* First part of the memory is for userspace */
