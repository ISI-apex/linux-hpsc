--- conflicted
+++ resolved
@@ -21,12 +21,9 @@
 	compatible = "xlnx,zynqmp";
 	#address-cells = <2>;
 	#size-cells = <2>;
-<<<<<<< HEAD
-#if 0
-=======
 
 	interrupt-parent = <&gic>;
->>>>>>> 37df1fd0
+#if 0
 	aliases {
 		ethernet0 = &xgmac;
 	};
