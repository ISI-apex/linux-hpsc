--- conflicted
+++ resolved
@@ -605,31 +605,8 @@
 
 			interrupt-parent = <&gic>;
 			interrupts = <GIC_SPI HPPS_IRQ__HPPS_SMC_SRAM GIC_LVL_HI>;
-<<<<<<< HEAD
 
 #if CONFIG_SMMU
-=======
-			ranges ;
-			reg = <0x0 0xe0470000 0x0 0x1000>;
-			sram: sram@300000000 {
-				status = "okay";
-				compatible = "cfi-flash";
-				reg = <0x3 0x00000000 0x0 0x04000000>;
-				#address-cells = <0x2>; 
-				#size-cells = <0x1>; 
-				bank-width = <4>;
-				power-domains = <&pd_nand>;
-				arm,sram-cycle-t0 = <1>;
-				arm,sram-cycle-t1 = <1>;
-			};
-		};
-		smcc_nand: smcc-nand@0xe0460000{
-			#address-cells = <2>;
-			#size-cells = <2>; 
-			status = "okay";
-			clocks = <&clk100>, <&clk125>;
-			clock-names = "aclk", "memclk";
->>>>>>> 68adf7eb
 			/* iommus = <&smmu MASTER_ID_SMC>; */ /* not connected to an MMU TBU */
 #endif
 
@@ -637,6 +614,7 @@
 			#size-cells = <2>;
 			ranges ;
 
+#if CONFIG_SMC_SRAM__NVRAM
 			sram@600000000 {
 				compatible = "mmio-sram";
 				reg = <0x6 0x00000000 0x1 0x00000000>;
@@ -659,12 +637,25 @@
 				arm,sram-cycle-t5 = <1>;
 				arm,sram-cycle-t6 = <0>;
 			};
+#elif CONFIG_SMC_SRAM__NOR
+			sram@600000000 {
+				compatible = "cfi-flash";
+				reg = <0x6 0x00000000 0x0 0x20000000>;
+				status = "okay";
+
+				bank-width = <4>;
+				arm,sram-cycle-t0 = <1>;
+				arm,sram-cycle-t1 = <1>;
+			}
+#endif /* CONFIG_SMC_SRAM__* */
+#if CONFIG_SMC_NAND
 			nand0@680000000 {
 				compatible = "arm,pl353-nand-r2p1";
 				reg = <0x6 0x80000000 0x0 0x1000000>;
 
 				status = "okay";
 			};
+#endif /* CONFIG_SMC_NAND */
 		};
 #endif /* CONFIG_SMC */
 	};
