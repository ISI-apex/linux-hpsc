/dts-v1/;

/* Copies from Qemu Device Tree repo */
#include "hpsc-irqs.dtsh"
#include "hpsc-busids.dtsh"

#include "mailbox-map.h" /* same file also present in other subsystems */

#define SMP 0
#define CLUSTER1 0

#define GIC_SPI 0
#define GIC_PPI 1
#define GIC_EDGE_RISE 1
#define GIC_EDGE_FALL 2
#define GIC_EDGE_BOTH 3
#define GIC_LVL_HI 4
#define GIC_LVL_LO 8

/ {
	model = "HPSC";
	#address-cells = <2>;
	#size-cells = <2>;

	interrupt-parent = <&gic>;
#if 0

	aliases {
		ethernet0 = &eth;
	};
#endif

        /* NOTE: memory { } nodes appended by u-boot from its device tree */

	reserved-memory { /* TOOD: confirm that this is respected, also can/should this be in u-boot DT? */
		#address-cells = <2>;
		#size-cells = <2>;
		ranges;

		ramoops@0x87200000 {
			compatible = "ramoops";
			reg = <0x0 0x87200000 0x0 0x0400000>;
			ftrace-size = <0x400000>;
		};

#if 0
		/* These shared memory regions cover the following range: */
		/* reg = <0x0 0xbf800000 0x0 0x400000>; */
		/* First part of the memory is for userspace */
		/* outbound to TRCH */
		shm_region0: shm@0x87600000 {
			reg = <0x0 0x87600000 0x0 0x10000>;
		};
		/* inbound from TRCH */
		shm_region1: shm@0x87610000 {
			reg = <0x0 0x87610000 0x0 0x10000>;
		};
		/* currently unused */
		shm_region2: shm@0x87620000 {
			reg = <0x0 0x87620000 0x0 0x3d0000>;
		};
		/* Remaining part of the memory is for the kernel */
		kshm_region_trch_in: kshm@0x879f0000 {
			reg = <0x0 0x879f0000 0x0 0x08000>;
		};
		kshm_region_trch_out: kshm@0x879f8000 {
			reg = <0x0 0x879f8000 0x0 0x08000>;
		};
#endif
	};

#if 0
	shm0 {
		compatible = "hpsc-shmem";
		region-name = "region0";
		memory-region = <&shm_region0>;
	};
	shm1 {
		compatible = "hpsc-shmem";
		region-name = "region1";
		memory-region = <&shm_region1>;
	};
	shm2 {
		compatible = "hpsc-shmem";
		region-name = "region2";
		memory-region = <&shm_region2>;
	};
	kshm_trch {
		compatible = "hpsc-kshmem";
		poll-interval-ms = <100>;
		memory-region-in = <&kshm_region_trch_in>;
		memory-region-out = <&kshm_region_trch_out>;
	};
#endif

	cpus {
		#address-cells = <1>;
		#size-cells = <0>;

		cpu-map {
			cluster0 {
				core0 {
					cpu = <&cpul0>;
				};
#if SMP
				core1 {
					cpu = <&cpul1>;
				};
				core2 {
					cpu = <&cpul2>;
				};
				core3 {
					cpu = <&cpul3>;
				};
#endif
			};
#if SMP && CLUSTER1
			cluster1 {
				core0 {
					cpu = <&cpub0>;
				};
				core1 {
					cpu = <&cpub1>;
				};
				core2 {
					cpu = <&cpub2>;
				};
				core3 {
					cpu = <&cpub3>;
				};
			};
#endif
		};
         
		cpul0: cpu@0 {
			compatible = "arm,cortex-a53", "arm,armv8";
			device_type = "cpu";
			enable-method = "psci";
			reg = <0x0>;
		};

#if SMP
		cpul1: cpu@1 {
			compatible = "arm,cortex-a53", "arm,armv8";
			device_type = "cpu";
			enable-method = "psci";
			reg = <0x1>;
		};

		cpul2: cpu@2 {
			compatible = "arm,cortex-a53", "arm,armv8";
			device_type = "cpu";
			enable-method = "psci";
			reg = <0x2>;
		};

		cpul3: cpu@3 {
			compatible = "arm,cortex-a53", "arm,armv8";
			device_type = "cpu";
			enable-method = "psci";
			reg = <0x3>;
		};
#endif

#if SMP && CLUSTER1
		cpub0: cpu@100 {
			compatible = "arm,cortex-a53", "arm,armv8";
			device_type = "cpu";
			enable-method = "psci";
			reg = <0x100>;
		};

		cpub1: cpu@101 {
			compatible = "arm,cortex-a53", "arm,armv8";
			device_type = "cpu";
			enable-method = "psci";
			reg = <0x101>;
		};

		cpub2: cpu@102 {
			compatible = "arm,cortex-a53", "arm,armv8";
			device_type = "cpu";
			enable-method = "psci";
			reg = <0x102>;
		};

		cpub3: cpu@103 {
			compatible = "arm,cortex-a53", "arm,armv8";
			device_type = "cpu";
			enable-method = "psci";
			reg = <0x103>;
		};
#endif
	};

#if 0
	pmu {
		compatible = "arm,armv8-pmuv3";
		interrupt-parent = <&gic>;
		interrupts = <GIC_SPI HPPS_IRQ__PMU_0 GIC_LVL_HI>,
			     <GIC_SPI HPPS_IRQ__PMU_1 GIC_LVL_HI>,
			     <GIC_SPI HPPS_IRQ__PMU_2 GIC_LVL_HI>,
			     <GIC_SPI HPPS_IRQ__PMU_3 GIC_LVL_HI>,
			     <GIC_SPI HPPS_IRQ__PMU_4 GIC_LVL_HI>,
			     <GIC_SPI HPPS_IRQ__PMU_5 GIC_LVL_HI>,
			     <GIC_SPI HPPS_IRQ__PMU_6 GIC_LVL_HI>,
			     <GIC_SPI HPPS_IRQ__PMU_7 GIC_LVL_HI>;
		interrupt-affinity = <&cpul0>, <&cpul1>, <&cpul2>, <&cpul3>,
                                     <&cpub0>, <&cpub1>, <&cpub2>, <&cpub3>;
	};
#endif

	psci {
		compatible = "arm,psci-0.2";
		method = "smc";
	};

	timer {
		compatible = "arm,armv8-timer";
		interrupt-parent = <&gic>;
		interrupts = <GIC_PPI PPI_IRQ__TIMER_SEC  GIC_LVL_LO>,
			     <GIC_PPI PPI_IRQ__TIMER_PHYS GIC_LVL_LO>,
			     <GIC_PPI PPI_IRQ__TIMER_VIRT GIC_LVL_LO>,
			     <GIC_PPI PPI_IRQ__TIMER_HYP  GIC_LVL_LO>;
	};

	amba: amba {
		compatible = "simple-bus";
		#address-cells = <2>;
		#size-cells = <2>;
		ranges;

		gic: interrupt-controller@f9000000 {
			compatible = "arm,gic-v3"; 
			reg = <0x0 0xf9000000 0x0 0x20000>,
			      <0x0 0xf9100000 0x0 0x100000>;
			interrupt-controller;
			interrupts = <GIC_PPI PPI_IRQ__GIC_MAINT GIC_LVL_HI>;

			#interrupt-cells = <3>;
			#redistributor-regions = <1>;
		};

		eth: ethernet@0xe5300000 {
			compatible = "cdns,gem";
			reg = <0x0 0xe5300000 0x0 0x1000>;

			status = "okay";

			interrupt-parent = <&gic>;
			interrupts = <GIC_SPI HPPS_IRQ__XGMAC      GIC_LVL_HI>,
                                     <GIC_SPI HPPS_IRQ__XGMAC_WAKE GIC_LVL_HI>;

			clocks = <&clk125>, <&clk125>, <&clk125>;
			clock-names = "pclk", "hclk", "tx_clk";

#if 0
			iommus = <&smmu MASTER_ID_XGMAC>;
#endif

			#address-cells = <1>;
			#size-cells = <0>;
		};

#if 0
		smmu: smmu@f9300000 {
			compatible = "arm,mmu-500";
			reg = <0x0 0xf9300000 0x0 0x20000>;
			#iommu-cells = <1>;
			#global-interrupts = <1>;
			interrupt-parent = <&gic>;
			interrupts = <GIC_SPI HPPS_IRQ__HPPS_SMMU_GLOB GIC_LVL_HI>, /* global irq */
                                /* context IRQs */
                                <GIC_SPI HPPS_IRQ__HPPS_SMMU_CB_0 GIC_LVL_HI>,
                                <GIC_SPI HPPS_IRQ__HPPS_SMMU_CB_1 GIC_LVL_HI>,
                                <GIC_SPI HPPS_IRQ__HPPS_SMMU_CB_2 GIC_LVL_HI>,
                                <GIC_SPI HPPS_IRQ__HPPS_SMMU_CB_3 GIC_LVL_HI>,
                                <GIC_SPI HPPS_IRQ__HPPS_SMMU_CB_4 GIC_LVL_HI>,
                                <GIC_SPI HPPS_IRQ__HPPS_SMMU_CB_5 GIC_LVL_HI>,
                                <GIC_SPI HPPS_IRQ__HPPS_SMMU_CB_6 GIC_LVL_HI>,
                                <GIC_SPI HPPS_IRQ__HPPS_SMMU_CB_7 GIC_LVL_HI>,
                                <GIC_SPI HPPS_IRQ__HPPS_SMMU_CB_8 GIC_LVL_HI>,
                                <GIC_SPI HPPS_IRQ__HPPS_SMMU_CB_9 GIC_LVL_HI>,
                                <GIC_SPI HPPS_IRQ__HPPS_SMMU_CB_10 GIC_LVL_HI>,
                                <GIC_SPI HPPS_IRQ__HPPS_SMMU_CB_11 GIC_LVL_HI>,
                                <GIC_SPI HPPS_IRQ__HPPS_SMMU_CB_12 GIC_LVL_HI>,
                                <GIC_SPI HPPS_IRQ__HPPS_SMMU_CB_13 GIC_LVL_HI>,
                                <GIC_SPI HPPS_IRQ__HPPS_SMMU_CB_14 GIC_LVL_HI>,
                                <GIC_SPI HPPS_IRQ__HPPS_SMMU_CB_15 GIC_LVL_HI>;
		};
#endif

		uart0: serial@f92c0000 {
			compatible = "ns16550a";
			/* compatible = "snps,dw-apb-uart"; */ /* TODO: fails with unassigned access */
			status = "okay";
			interrupt-parent = <&gic>;
			interrupts = <GIC_SPI HPPS_IRQ__HPPS_UART0_0 GIC_LVL_HI>;
			reg = <0x0 0xf92c0000 0x0 0x1000>;
			current-speed = <125000>;
			reg-shift = <2>;
			clocks = <&uart_clk &uart_clk>;
			clock-names = "uart_clk", "pclk";
		};

#if 0
		trch_mbox: mailbox@0xfff50000 {
			compatible = "hpsc,hpsc-mbox";
                        reg = <0x0 0xfff50000 0x0 0x1000>;
			interrupt-parent = <&gic>;

			/* Define all, but only two will be used, selected by
			 * interrupt-idx-{rcv,ack} props. We can't only list
			 * the two in this list, because the driver needs the
			 * actual within-ip-block index of the interrupt (and
			 * if we do, we'd still need an extra property to define
			 * the starting irq number, which is worse. */
			interrupts = <GIC_SPI HPPS_IRQ__HT_MBOX_0  GIC_LVL_HI>,
				     <GIC_SPI HPPS_IRQ__HT_MBOX_1  GIC_LVL_HI>,
				     <GIC_SPI HPPS_IRQ__HT_MBOX_2  GIC_LVL_HI>,
				     <GIC_SPI HPPS_IRQ__HT_MBOX_3  GIC_LVL_HI>,
				     <GIC_SPI HPPS_IRQ__HT_MBOX_4  GIC_LVL_HI>,
				     <GIC_SPI HPPS_IRQ__HT_MBOX_5  GIC_LVL_HI>,
				     <GIC_SPI HPPS_IRQ__HT_MBOX_6  GIC_LVL_HI>,
				     <GIC_SPI HPPS_IRQ__HT_MBOX_7  GIC_LVL_HI>,
				     <GIC_SPI HPPS_IRQ__HT_MBOX_8  GIC_LVL_HI>,
				     <GIC_SPI HPPS_IRQ__HT_MBOX_9  GIC_LVL_HI>,
				     <GIC_SPI HPPS_IRQ__HT_MBOX_10 GIC_LVL_HI>,
				     <GIC_SPI HPPS_IRQ__HT_MBOX_11 GIC_LVL_HI>,
				     <GIC_SPI HPPS_IRQ__HT_MBOX_12 GIC_LVL_HI>,
				     <GIC_SPI HPPS_IRQ__HT_MBOX_13 GIC_LVL_HI>,
				     <GIC_SPI HPPS_IRQ__HT_MBOX_14 GIC_LVL_HI>,
				     <GIC_SPI HPPS_IRQ__HT_MBOX_15 GIC_LVL_HI>;

			/* Map all instances onto one pair of IRQs,
			 * this pair must be not be used by other subsystems */
			interrupt-idx-rcv = <MBOX_HPPS_TRCH__HPPS_RCV_INT>;
			interrupt-idx-ack = <MBOX_HPPS_TRCH__HPPS_ACK_INT>;

			#mbox-cells = <4>;
                        /* instance index,
                           owner (0=do not claim, else set owner reg to this value),
                           source,
                           destination (if dest is not 0,
                                          if not owner, then dest reg checked against this value,
                                          if owner and, dest reg is set to this value) */
		};

		rtps_mbox: mailbox@0xfff60000 {
			compatible = "hpsc,hpsc-mbox";
                        reg = <0x0 0xfff60000 0x0 0x1000>;
			interrupt-parent = <&gic>;
			interrupts = <GIC_SPI HPPS_IRQ__HR_MBOX_0  GIC_LVL_HI>,
				     <GIC_SPI HPPS_IRQ__HR_MBOX_1  GIC_LVL_HI>,
				     <GIC_SPI HPPS_IRQ__HR_MBOX_2  GIC_LVL_HI>,
				     <GIC_SPI HPPS_IRQ__HR_MBOX_3  GIC_LVL_HI>,
				     <GIC_SPI HPPS_IRQ__HR_MBOX_4  GIC_LVL_HI>,
				     <GIC_SPI HPPS_IRQ__HR_MBOX_5  GIC_LVL_HI>,
				     <GIC_SPI HPPS_IRQ__HR_MBOX_6  GIC_LVL_HI>,
				     <GIC_SPI HPPS_IRQ__HR_MBOX_7  GIC_LVL_HI>,
				     <GIC_SPI HPPS_IRQ__HR_MBOX_8  GIC_LVL_HI>,
				     <GIC_SPI HPPS_IRQ__HR_MBOX_9  GIC_LVL_HI>,
				     <GIC_SPI HPPS_IRQ__HR_MBOX_10 GIC_LVL_HI>,
				     <GIC_SPI HPPS_IRQ__HR_MBOX_11 GIC_LVL_HI>,
				     <GIC_SPI HPPS_IRQ__HR_MBOX_12 GIC_LVL_HI>,
				     <GIC_SPI HPPS_IRQ__HR_MBOX_13 GIC_LVL_HI>,
				     <GIC_SPI HPPS_IRQ__HR_MBOX_14 GIC_LVL_HI>,
				     <GIC_SPI HPPS_IRQ__HR_MBOX_15 GIC_LVL_HI>;

			interrupt-idx-rcv = <MBOX_HPPS_RTPS__HPPS_RCV_INT>;
			interrupt-idx-ack = <MBOX_HPPS_RTPS__HPPS_ACK_INT>;

			#mbox-cells = <GIC_LVL_HI>;
		};

		mailbox_client_trch {
			compatible = "hpsc-mbox-userspace";
			mboxes =  /* ip block, instance index, owner, src, dest */
				    <&trch_mbox   0     0                    0 0>,
				    <&trch_mbox   1     0                    0 0>,
				    <&trch_mbox   2     0                    0 0>,
				    <&trch_mbox   3     0                    0 0>,
				    <&trch_mbox   4     0                    0 0>,
				    <&trch_mbox   5     0                    0 0>,
				    <&trch_mbox   6     0                    0 0>,
				    <&trch_mbox   7     0                    0 0>,
				    <&trch_mbox   8     0                    0 0>,
				    <&trch_mbox   9     0                    0 0>,
				    <&trch_mbox  10     0                    0 0>,
				    <&trch_mbox  11     0                    0 0>,
				    <&trch_mbox  12     0                    0 0>,
				    <&trch_mbox  13     0                    0 0>,
				    <&trch_mbox  14     0                    0 0>,
				    <&trch_mbox  15     0                    0 0>,
				    <&trch_mbox  16     0                    0 0>,
				    <&trch_mbox  17     0                    0 0>,
				    <&trch_mbox  18     0                    0 0>,
				    <&trch_mbox  19     0                    0 0>,
				    <&trch_mbox  20     0                    0 0>,
				    <&trch_mbox  21     0                    0 0>,
				    <&trch_mbox  22     0                    0 0>,
				    <&trch_mbox  23     0                    0 0>,
				    <&trch_mbox  24     0                    0 0>,
				    <&trch_mbox  25     0                    0 0>,
				    <&trch_mbox  26     0                    0 0>,
				    <&trch_mbox  27     0                    0 0>;
				    /* Reserved for ATF
				     * <&trch_mbox  28     0                    0 0>,
				     * <&trch_mbox  29     0                    0 0>;
				     */
				    /* Reserved for in-kernel SSW (see below)
				     * <&trch_mbox  30     0                    0 0>,
				     * <&trch_mbox  31     0                    0 0>;
				     */
			/* NOTE: destination is just an identifier, mboxes accessible from any core */
			/* names optional, if not given, dev files named 'mbox%u' by index */
			/*
			mbox-names = "mbox_trch_out",
				     "mbox_trch_in",
				     "mbox_rtps_out",
				     "mbox_rtps_in",
				     "mbox_own_trch_out",
				     "mbox_own_trch_in";
			*/
		};

		mailbox_client_rtps {
			compatible = "hpsc-mbox-userspace";
			mboxes =  /* ip block, instance index, owner, src, dest */
				    <&rtps_mbox   0     0                    0 0>,
				    <&rtps_mbox   1     0                    0 0>,
				    <&rtps_mbox   2     0                    0 0>,
				    <&rtps_mbox   3     0                    0 0>,
				    <&rtps_mbox   4     0                    0 0>,
				    <&rtps_mbox   5     0                    0 0>,
				    <&rtps_mbox   6     0                    0 0>,
				    <&rtps_mbox   7     0                    0 0>,
				    <&rtps_mbox   8     0                    0 0>,
				    <&rtps_mbox   9     0                    0 0>,
				    <&rtps_mbox  10     0                    0 0>,
				    <&rtps_mbox  11     0                    0 0>,
				    <&rtps_mbox  12     0                    0 0>,
				    <&rtps_mbox  13     0                    0 0>,
				    <&rtps_mbox  14     0                    0 0>,
				    <&rtps_mbox  15     0                    0 0>,
				    <&rtps_mbox  16     0                    0 0>,
				    <&rtps_mbox  17     0                    0 0>,
				    <&rtps_mbox  18     0                    0 0>,
				    <&rtps_mbox  19     0                    0 0>,
				    <&rtps_mbox  20     0                    0 0>,
				    <&rtps_mbox  21     0                    0 0>,
				    <&rtps_mbox  22     0                    0 0>,
				    <&rtps_mbox  23     0                    0 0>,
				    <&rtps_mbox  24     0                    0 0>,
				    <&rtps_mbox  25     0                    0 0>,
				    <&rtps_mbox  26     0                    0 0>,
				    <&rtps_mbox  27     0                    0 0>,
				    <&rtps_mbox  28     0                    0 0>,
				    <&rtps_mbox  29     0                    0 0>,
				    <&rtps_mbox  30     0                    0 0>,
				    <&rtps_mbox  31     0                    0 0>;
		};

		mailbox_kernel {
			compatible = "hpsc-mbox-kernel";
			mboxes =  /* ip block, instance index, owner, src, dest */
				    <&trch_mbox  30     0  MASTER_ID_HPPS_CPU0 MASTER_ID_TRCH_CPU>,
				    <&trch_mbox  31     0  MASTER_ID_TRCH_CPU  MASTER_ID_HPPS_CPU0>;
		};

		hpps_wdt: wdt@0xfff70000 {
			compatible = "hpsc,hpsc-wdt";
			reg = <0x0 0xfff70000 0x0 0x80000>;
			interrupt-parent = <&gic>;
			interrupts = <GIC_PPI PPI_IRQ__WDT GIC_LVL_HI>;
		};

		hpps_rti_tmr: hpsc-rti-tmr@0xfeed0000 {
			compatible = "hpsc,hpsc-rti-timer";
			reg = <0x0 0xffed0000 0x0 0x80000>;
			interrupt-parent = <&gic>;
			interrupts = <GIC_PPI PPI_IRQ__RTI_TIMER GIC_EDGE_RISE>;
			#timer-cells = <1>; /* cpu index */
		};

		interval-dev {
			compatible = "interval-dev";
			devname = "rti_timer";
			timers = <&hpps_rti_tmr 0>,
				 <&hpps_rti_tmr 1>,
				 <&hpps_rti_tmr 2>,
				 <&hpps_rti_tmr 3>,
				 <&hpps_rti_tmr 4>,
				 <&hpps_rti_tmr 5>,
				 <&hpps_rti_tmr 6>,
				 <&hpps_rti_tmr 7>;
		};

		hpps_dma: dma-controller@0xf92e0000 {
			#dma-cells = <1>;
			compatible = "arm,pl330", "arm,primecell"; /* primecell spec required */
			reg = <0x0 0xf92e0000 0x0 0x1000>;
			interrupt-parent = <&gic>;
			interrupts = <GIC_SPI HPPS_IRQ__HPPS_DMA_ABORT GIC_LVL_HI>,
				     <GIC_SPI HPPS_IRQ__HPPS_DMA_EV0   GIC_LVL_HI>;
			iommus = <&smmu MASTER_ID_HPPS_DMA>;
			clocks = <&dma_clk>;
			clock-names = "apb_pclk"; /* required, because amba code looks for it by name */
		};

		srio0_dma: dma-controller@0xe5310000 {
			#dma-cells = <1>;
			compatible = "arm,pl330", "arm,primecell"; /* primecell spec required */
			reg = <0x0 0xe5310000 0x0 0x1000>;
			interrupt-parent = <&gic>;
			interrupts = <GIC_SPI HPPS_IRQ__SRIO0_DMA_ABORT GIC_LVL_HI>,
				     <GIC_SPI HPPS_IRQ__SRIO0_DMA_EV0   GIC_LVL_HI>;
			iommus = <&smmu MASTER_ID_SRIO0_DMA>;
			clocks = <&dma_clk>;
			clock-names = "apb_pclk"; /* required, because amba code looks for it by name */
		};

		srio1_dma: dma-controller@0xe5330000 {
			#dma-cells = <1>;
			compatible = "arm,pl330", "arm,primecell"; /* primecell spec required */
			reg = <0x0 0xe5330000 0x0 0x1000>;
			interrupt-parent = <&gic>;
			interrupts = <GIC_SPI HPPS_IRQ__SRIO1_DMA_ABORT GIC_LVL_HI>,
				     <GIC_SPI HPPS_IRQ__SRIO1_DMA_EV0 GIC_LVL_HI>;
			iommus = <&smmu MASTER_ID_SRIO1_DMA>;
			clocks = <&dma_clk>;
			clock-names = "apb_pclk"; /* required, because amba code looks for it by name */
		};
<<<<<<< HEAD
#endif
		smcc: smcc-memory-controller@f92d0000 {
			#address-cells = <2>;
			#size-cells = <2>; 
=======
		smc_sram: smc@f92d0000 {
			compatible = "arm,pl353-smc-r2p1";
			reg = <0x0 0xf92d0000 0x0 0x1000>;
>>>>>>> 3baeb1fe
			status = "okay";

			clocks = <&clk100>, <&clk125>;
			clock-names = "aclk", "memclk";

			interrupt-parent = <&gic>;
			interrupts = <GIC_SPI HPPS_IRQ__HPPS_SMC_SRAM GIC_LVL_HI>;

			/* iommus = <&smmu MASTER_ID_SMC>; */ /* not connected to an MMU TBU */

			#address-cells = <2>;
			#size-cells = <2>;
			ranges ;
<<<<<<< HEAD
			reg = <0x0 0xf92d0000 0x0 0x1000>;
			nand0: nand0@680000000 {
				status = "okay";
				compatible = "arm,pl353-nand-r2p1";
				reg = <0x6 0x80000000 0x0 0x20000000>;
				#address-cells = <0x2>; 
				#size-cells = <0x1>; 
			};
			nor0: flash@e2000000 {
				status = "disabled";
				compatible = "cfi-flash";
				reg = <0x6 0xa0000000 0x0 0x60000000>;
				#address-cells = <0x2>; 
				#size-cells = <0x2>; 
			};
			sram: sram@600000000 {
				status = "okay";

=======

			sram@600000000 {
>>>>>>> 3baeb1fe
				compatible = "mmio-sram";
				reg = <0x6 0x00000000 0x1 0x00000000>;

				status = "okay";

				arm,sram-chip-nmbr = <4>;

				arm,sram-mw = <0x2>; /* 32-bit width */
				arm,sram-wr-sync = <1>;
				arm,sram-rd-sync = <1>;
				arm,sram-cre= <1>;
				arm,sram-adv = <1>;
				arm,sram-ext-addr-bits= <0xb>;
				arm,sram-cycle-t0 = <10>;
				arm,sram-cycle-t1 = <10>;
				arm,sram-cycle-t2 = <1>;
				arm,sram-cycle-t3 = <1>;
				arm,sram-cycle-t4 = <1>;
				arm,sram-cycle-t5 = <1>;
				arm,sram-cycle-t6 = <0>;
			};
		};

		smc_nand: smc@f9400000 {
			compatible = "arm,pl353-smc-r2p1";
			reg = <0x0 0xf9400000 0x0 0x1000>;
			status = "okay";

			clocks = <&clk100>, <&clk125>;
			clock-names = "aclk", "memclk";

			interrupt-parent = <&gic>;
			interrupts = <GIC_SPI HPPS_IRQ__HPPS_SMC_NAND GIC_LVL_HI>;

			/* iommus = <&smmu MASTER_ID_SMC>; */ /* not connected to an MMU TBU */

			#address-cells = <2>;
			#size-cells = <2>;
			ranges ;

			/* TODO: support more than one memory chip */
			nand0@fb000000 {
				compatible = "arm,pl353-nand-r2p1";
				reg = <0x0 0xfb000000 0x0 0x1000000>;

				status = "okay";

				/* 2Gb Numonyx MT29F2G08ABAEAWP NAND flash */
				arm,nand-cycle-t0 = <0x4>;
				arm,nand-cycle-t1 = <0x4>;
				arm,nand-cycle-t2 = <0x1>;
				arm,nand-cycle-t3 = <0x2>;
				arm,nand-cycle-t4 = <0x2>;
				arm,nand-cycle-t5 = <0x2>;
				arm,nand-cycle-t6 = <0x4>;
			};
		};
	};

	uart_clk: uart_clk {
		compatible = "fixed-clock";
		#clock-cells = <0>;
		clock-frequency = <16000000>;
	};
	clk100: clk100 {
		compatible = "fixed-clock";
		#clock-cells = <0>;
		clock-frequency = <100000000>;
	};
	clk125: clk125 {
		compatible = "fixed-clock";
		#clock-cells = <0>;
		clock-frequency = <125000000>;
	};

	dma_clk: dma_clk {
		compatible = "fixed-clock";
		#clock-cells = <0x0>;
		clock-frequency = <533000000>;
	};
};<|MERGE_RESOLUTION|>--- conflicted
+++ resolved
@@ -531,16 +531,10 @@
 			clocks = <&dma_clk>;
 			clock-names = "apb_pclk"; /* required, because amba code looks for it by name */
 		};
-<<<<<<< HEAD
-#endif
-		smcc: smcc-memory-controller@f92d0000 {
-			#address-cells = <2>;
-			#size-cells = <2>; 
-=======
+#endif
 		smc_sram: smc@f92d0000 {
 			compatible = "arm,pl353-smc-r2p1";
 			reg = <0x0 0xf92d0000 0x0 0x1000>;
->>>>>>> 3baeb1fe
 			status = "okay";
 
 			clocks = <&clk100>, <&clk125>;
@@ -554,29 +548,8 @@
 			#address-cells = <2>;
 			#size-cells = <2>;
 			ranges ;
-<<<<<<< HEAD
-			reg = <0x0 0xf92d0000 0x0 0x1000>;
-			nand0: nand0@680000000 {
-				status = "okay";
-				compatible = "arm,pl353-nand-r2p1";
-				reg = <0x6 0x80000000 0x0 0x20000000>;
-				#address-cells = <0x2>; 
-				#size-cells = <0x1>; 
-			};
-			nor0: flash@e2000000 {
-				status = "disabled";
-				compatible = "cfi-flash";
-				reg = <0x6 0xa0000000 0x0 0x60000000>;
-				#address-cells = <0x2>; 
-				#size-cells = <0x2>; 
-			};
-			sram: sram@600000000 {
-				status = "okay";
-
-=======
 
 			sram@600000000 {
->>>>>>> 3baeb1fe
 				compatible = "mmio-sram";
 				reg = <0x6 0x00000000 0x1 0x00000000>;
 
