/* SPDX-License-Identifier: GPL-2.0 */
/**
 * PCI Endpoint *Controller* (EPC) header file
 *
 * Copyright (C) 2017 Texas Instruments
 * Author: Kishon Vijay Abraham I <kishon@ti.com>
 */

#ifndef __LINUX_PCI_EPC_H
#define __LINUX_PCI_EPC_H

#include <linux/pci-epf.h>

struct pci_epc;

enum pci_epc_irq_type {
	PCI_EPC_IRQ_UNKNOWN,
	PCI_EPC_IRQ_LEGACY,
	PCI_EPC_IRQ_MSI,
	PCI_EPC_IRQ_MSIX,
};

/**
 * struct pci_epc_ops - set of function pointers for performing EPC operations
 * @write_header: ops to populate configuration space header
 * @set_bar: ops to configure the BAR
 * @clear_bar: ops to reset the BAR
 * @map_addr: ops to map CPU address to PCI address
 * @unmap_addr: ops to unmap CPU address and PCI address
 * @set_msi: ops to set the requested number of MSI interrupts in the MSI
 *	     capability register
 * @get_msi: ops to get the number of MSI interrupts allocated by the RC from
 *	     the MSI capability register
 * @set_msix: ops to set the requested number of MSI-X interrupts in the
 *	     MSI-X capability register
 * @get_msix: ops to get the number of MSI-X interrupts allocated by the RC
 *	     from the MSI-X capability register
 * @raise_irq: ops to raise a legacy, MSI or MSI-X interrupt
 * @start: ops to start the PCI link
 * @stop: ops to stop the PCI link
 * @owner: the module owner containing the ops
 */
struct pci_epc_ops {
	int	(*write_header)(struct pci_epc *epc, u8 func_no,
				struct pci_epf_header *hdr);
	int	(*set_bar)(struct pci_epc *epc, u8 func_no,
			   struct pci_epf_bar *epf_bar);
	void	(*clear_bar)(struct pci_epc *epc, u8 func_no,
			     struct pci_epf_bar *epf_bar);
	int	(*map_addr)(struct pci_epc *epc, u8 func_no,
			    phys_addr_t addr, u64 pci_addr, size_t size);
	void	(*unmap_addr)(struct pci_epc *epc, u8 func_no,
			      phys_addr_t addr);
	int	(*set_msi)(struct pci_epc *epc, u8 func_no, u8 interrupts);
	int	(*get_msi)(struct pci_epc *epc, u8 func_no);
	int	(*set_msix)(struct pci_epc *epc, u8 func_no, u16 interrupts);
	int	(*get_msix)(struct pci_epc *epc, u8 func_no);
	int	(*raise_irq)(struct pci_epc *epc, u8 func_no,
			     enum pci_epc_irq_type type, u16 interrupt_num);
	int	(*start)(struct pci_epc *epc);
	void	(*stop)(struct pci_epc *epc);
	const struct pci_epc_features* (*get_features)(struct pci_epc *epc,
						       u8 func_no);
	struct module *owner;
};

/**
 * struct pci_epc_mem - address space of the endpoint controller
 * @phys_base: physical base address of the PCI address space
 * @size: the size of the PCI address space
 * @bitmap: bitmap to manage the PCI address space
 * @pages: number of bits representing the address region
 * @page_size: size of each page
 */
struct pci_epc_mem {
	phys_addr_t	phys_base;
	size_t		size;
	unsigned long	*bitmap;
	size_t		page_size;
	int		pages;
};

/**
 * struct pci_epc - represents the PCI EPC device
 * @dev: PCI EPC device
 * @pci_epf: list of endpoint functions present in this EPC device
 * @ops: function pointers for performing endpoint operations
 * @mem: address space of the endpoint controller
 * @max_functions: max number of functions that can be configured in this EPC
 * @group: configfs group representing the PCI EPC device
 * @lock: spinlock to protect pci_epc ops
 */
struct pci_epc {
	struct device			dev;
	struct list_head		pci_epf;
	const struct pci_epc_ops	*ops;
	struct pci_epc_mem		*mem;
	u8				max_functions;
	struct config_group		*group;
	/* spinlock to protect against concurrent access of EP controller */
	spinlock_t			lock;
};

/**
 * struct pci_epc_features - features supported by a EPC device per function
 * @linkup_notifier: indicate if the EPC device can notify EPF driver on link up
 * @msi_capable: indicate if the endpoint function has MSI capability
 * @msix_capable: indicate if the endpoint function has MSI-X capability
 * @reserved_bar: bitmap to indicate reserved BAR unavailable to function driver
 * @bar_fixed_64bit: bitmap to indicate fixed 64bit BARs
 * @bar_fixed_size: Array specifying the size supported by each BAR
<<<<<<< HEAD
=======
 * @align: alignment size required for BAR buffer allocation
>>>>>>> 0ecfebd2
 */
struct pci_epc_features {
	unsigned int	linkup_notifier : 1;
	unsigned int	msi_capable : 1;
	unsigned int	msix_capable : 1;
	u8	reserved_bar;
	u8	bar_fixed_64bit;
	u64	bar_fixed_size[BAR_5 + 1];
<<<<<<< HEAD
=======
	size_t	align;
>>>>>>> 0ecfebd2
};

#define to_pci_epc(device) container_of((device), struct pci_epc, dev)

#define pci_epc_create(dev, ops)    \
		__pci_epc_create((dev), (ops), THIS_MODULE)
#define devm_pci_epc_create(dev, ops)    \
		__devm_pci_epc_create((dev), (ops), THIS_MODULE)

#define pci_epc_mem_init(epc, phys_addr, size)	\
		__pci_epc_mem_init((epc), (phys_addr), (size), PAGE_SIZE)

static inline void epc_set_drvdata(struct pci_epc *epc, void *data)
{
	dev_set_drvdata(&epc->dev, data);
}

static inline void *epc_get_drvdata(struct pci_epc *epc)
{
	return dev_get_drvdata(&epc->dev);
}

struct pci_epc *
__devm_pci_epc_create(struct device *dev, const struct pci_epc_ops *ops,
		      struct module *owner);
struct pci_epc *
__pci_epc_create(struct device *dev, const struct pci_epc_ops *ops,
		 struct module *owner);
void devm_pci_epc_destroy(struct device *dev, struct pci_epc *epc);
void pci_epc_destroy(struct pci_epc *epc);
int pci_epc_add_epf(struct pci_epc *epc, struct pci_epf *epf);
void pci_epc_linkup(struct pci_epc *epc);
void pci_epc_remove_epf(struct pci_epc *epc, struct pci_epf *epf);
int pci_epc_write_header(struct pci_epc *epc, u8 func_no,
			 struct pci_epf_header *hdr);
int pci_epc_set_bar(struct pci_epc *epc, u8 func_no,
		    struct pci_epf_bar *epf_bar);
void pci_epc_clear_bar(struct pci_epc *epc, u8 func_no,
		       struct pci_epf_bar *epf_bar);
int pci_epc_map_addr(struct pci_epc *epc, u8 func_no,
		     phys_addr_t phys_addr,
		     u64 pci_addr, size_t size);
void pci_epc_unmap_addr(struct pci_epc *epc, u8 func_no,
			phys_addr_t phys_addr);
int pci_epc_set_msi(struct pci_epc *epc, u8 func_no, u8 interrupts);
int pci_epc_get_msi(struct pci_epc *epc, u8 func_no);
int pci_epc_set_msix(struct pci_epc *epc, u8 func_no, u16 interrupts);
int pci_epc_get_msix(struct pci_epc *epc, u8 func_no);
int pci_epc_raise_irq(struct pci_epc *epc, u8 func_no,
		      enum pci_epc_irq_type type, u16 interrupt_num);
int pci_epc_start(struct pci_epc *epc);
void pci_epc_stop(struct pci_epc *epc);
const struct pci_epc_features *pci_epc_get_features(struct pci_epc *epc,
						    u8 func_no);
unsigned int pci_epc_get_first_free_bar(const struct pci_epc_features
					*epc_features);
struct pci_epc *pci_epc_get(const char *epc_name);
void pci_epc_put(struct pci_epc *epc);

int __pci_epc_mem_init(struct pci_epc *epc, phys_addr_t phys_addr, size_t size,
		       size_t page_size);
void pci_epc_mem_exit(struct pci_epc *epc);
void __iomem *pci_epc_mem_alloc_addr(struct pci_epc *epc,
				     phys_addr_t *phys_addr, size_t size);
void pci_epc_mem_free_addr(struct pci_epc *epc, phys_addr_t phys_addr,
			   void __iomem *virt_addr, size_t size);
#endif /* __LINUX_PCI_EPC_H */<|MERGE_RESOLUTION|>--- conflicted
+++ resolved
@@ -109,10 +109,7 @@
  * @reserved_bar: bitmap to indicate reserved BAR unavailable to function driver
  * @bar_fixed_64bit: bitmap to indicate fixed 64bit BARs
  * @bar_fixed_size: Array specifying the size supported by each BAR
-<<<<<<< HEAD
-=======
  * @align: alignment size required for BAR buffer allocation
->>>>>>> 0ecfebd2
  */
 struct pci_epc_features {
 	unsigned int	linkup_notifier : 1;
@@ -121,10 +118,7 @@
 	u8	reserved_bar;
 	u8	bar_fixed_64bit;
 	u64	bar_fixed_size[BAR_5 + 1];
-<<<<<<< HEAD
-=======
 	size_t	align;
->>>>>>> 0ecfebd2
 };
 
 #define to_pci_epc(device) container_of((device), struct pci_epc, dev)
