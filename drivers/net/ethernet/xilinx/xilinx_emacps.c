/*
 * Xilinx Ethernet: Linux driver for Ethernet.
 *
 * Author: Xilinx, Inc.
 *
 * 2010 (c) Xilinx, Inc. This file is licensed uner the terms of the GNU
 * General Public License version 2. This program is licensed "as is"
 * without any warranty of any kind, whether express or implied.
 *
 * This is a driver for xilinx processor sub-system (ps) ethernet device.
 * This driver is mainly used in Linux 2.6.30 and above and it does _not_
 * support Linux 2.4 kernel due to certain new features (e.g. NAPI) is
 * introduced in this driver.
 *
 * TODO:
 * 1. JUMBO frame is not enabled per EPs spec. Please update it if this
 *    support is added in and set MAX_MTU to 9000.
 * 2. For PEEP boards the Linux PHY driver state machine is not used. Hence
 *    no autonegotiation happens for PEEP. The speed of 100 Mbps is used and
 *    it is fixed. The speed cannot be changed to 10 Mbps or 1000 Mbps. However
 *    for Zynq there is no such issue and it can work at all 3 speeds after
 *    autonegotiation.
 * 3. The SLCR clock divisors are hard coded for PEEP board.
 */

#include <linux/module.h>
#include <linux/kernel.h>
#include <linux/init.h>
#include <linux/mm.h>
#include <linux/netdevice.h>
#include <linux/etherdevice.h>
#include <linux/platform_device.h>
#include <linux/phy.h>
#include <linux/mii.h>
#include <linux/delay.h>
#include <linux/dma-mapping.h>
#include <linux/io.h>
#include <linux/ethtool.h>
#include <linux/vmalloc.h>
#include <linux/version.h>
#include <linux/of.h>
#include <linux/interrupt.h>
#include <linux/clocksource.h>
#include <linux/net_tstamp.h>
#include <linux/pm_runtime.h>
#include <linux/clk.h>
#include <linux/of_net.h>
#include <linux/of_address.h>
#include <linux/of_mdio.h>
#include <linux/timer.h>

/************************** Constant Definitions *****************************/

/* Must be shorter than length of ethtool_drvinfo.driver field to fit */
#define DRIVER_NAME			"xemacps"
#define DRIVER_DESCRIPTION		"Xilinx Tri-Mode Ethernet MAC driver"
#define DRIVER_VERSION			"1.00a"

/* Transmission timeout is 3 seconds. */
#define TX_TIMEOUT			(3*HZ)

/* for RX skb IP header word-aligned */
#define RX_IP_ALIGN_OFFSET		2

/* DMA buffer descriptors must be aligned on a 4-byte boundary. */
#define ALIGNMENT_BD			8

/* Maximum value for hash bits. 2**6 */
#define XEMACPS_MAX_HASH_BITS		64

/* MDC clock division
 * currently supporting 8, 16, 32, 48, 64, 96, 128, 224.
 */
enum { MDC_DIV_8 = 0, MDC_DIV_16, MDC_DIV_32, MDC_DIV_48,
MDC_DIV_64, MDC_DIV_96, MDC_DIV_128, MDC_DIV_224 };

/* Specify the receive buffer size in bytes, 64, 128, 192, 10240 */
#define XEMACPS_RX_BUF_SIZE		1536

/* Number of receive buffer bytes as a unit, this is HW setup */
#define XEMACPS_RX_BUF_UNIT		64

/* Default SEND and RECV buffer descriptors (BD) numbers.
 * BD Space needed is (XEMACPS_SEND_BD_CNT+XEMACPS_RECV_BD_CNT)*8
 */
#undef  DEBUG
#define DEBUG

#define XEMACPS_SEND_BD_CNT		256
#define XEMACPS_RECV_BD_CNT		256

#define XEMACPS_NAPI_WEIGHT		64

/* Register offset definitions. Unless otherwise noted, register access is
 * 32 bit. Names are self explained here.
 */
#define XEMACPS_NWCTRL_OFFSET		0x00000000 /* Network Control reg */
#define XEMACPS_NWCFG_OFFSET		0x00000004 /* Network Config reg */
#define XEMACPS_NWSR_OFFSET		0x00000008 /* Network Status reg */
#define XEMACPS_USERIO_OFFSET		0x0000000C /* User IO reg */
#define XEMACPS_DMACR_OFFSET		0x00000010 /* DMA Control reg */
#define XEMACPS_TXSR_OFFSET		0x00000014 /* TX Status reg */
#define XEMACPS_RXQBASE_OFFSET		0x00000018 /* RX Q Base address reg */
#define XEMACPS_TXQBASE_OFFSET		0x0000001C /* TX Q Base address reg */
#define XEMACPS_RXSR_OFFSET		0x00000020 /* RX Status reg */
#define XEMACPS_ISR_OFFSET		0x00000024 /* Interrupt Status reg */
#define XEMACPS_IER_OFFSET		0x00000028 /* Interrupt Enable reg */
#define XEMACPS_IDR_OFFSET		0x0000002C /* Interrupt Disable reg */
#define XEMACPS_IMR_OFFSET		0x00000030 /* Interrupt Mask reg */
#define XEMACPS_PHYMNTNC_OFFSET		0x00000034 /* Phy Maintaince reg */
#define XEMACPS_RXPAUSE_OFFSET		0x00000038 /* RX Pause Time reg */
#define XEMACPS_TXPAUSE_OFFSET		0x0000003C /* TX Pause Time reg */
#define XEMACPS_HASHL_OFFSET		0x00000080 /* Hash Low address reg */
#define XEMACPS_HASHH_OFFSET		0x00000084 /* Hash High address reg */
#define XEMACPS_LADDR1L_OFFSET		0x00000088 /* Specific1 addr low */
#define XEMACPS_LADDR1H_OFFSET		0x0000008C /* Specific1 addr high */
#define XEMACPS_LADDR2L_OFFSET		0x00000090 /* Specific2 addr low */
#define XEMACPS_LADDR2H_OFFSET		0x00000094 /* Specific2 addr high */
#define XEMACPS_LADDR3L_OFFSET		0x00000098 /* Specific3 addr low */
#define XEMACPS_LADDR3H_OFFSET		0x0000009C /* Specific3 addr high */
#define XEMACPS_LADDR4L_OFFSET		0x000000A0 /* Specific4 addr low */
#define XEMACPS_LADDR4H_OFFSET		0x000000A4 /* Specific4 addr high */
#define XEMACPS_MATCH1_OFFSET		0x000000A8 /* Type ID1 Match reg */
#define XEMACPS_MATCH2_OFFSET		0x000000AC /* Type ID2 Match reg */
#define XEMACPS_MATCH3_OFFSET		0x000000B0 /* Type ID3 Match reg */
#define XEMACPS_MATCH4_OFFSET		0x000000B4 /* Type ID4 Match reg */
#define XEMACPS_WOL_OFFSET		0x000000B8 /* Wake on LAN reg */
#define XEMACPS_STRETCH_OFFSET		0x000000BC /* IPG Stretch reg */
#define XEMACPS_SVLAN_OFFSET		0x000000C0 /* Stacked VLAN reg */
#define XEMACPS_MODID_OFFSET		0x000000FC /* Module ID reg */
#define XEMACPS_OCTTXL_OFFSET		0x00000100 /* Octects transmitted Low
						reg */
#define XEMACPS_OCTTXH_OFFSET		0x00000104 /* Octects transmitted High
						reg */
#define XEMACPS_TXCNT_OFFSET		0x00000108 /* Error-free Frmaes
						transmitted counter */
#define XEMACPS_TXBCCNT_OFFSET		0x0000010C /* Error-free Broadcast
						Frames counter*/
#define XEMACPS_TXMCCNT_OFFSET		0x00000110 /* Error-free Multicast
						Frame counter */
#define XEMACPS_TXPAUSECNT_OFFSET	0x00000114 /* Pause Frames Transmitted
						Counter */
#define XEMACPS_TX64CNT_OFFSET		0x00000118 /* Error-free 64 byte Frames
						Transmitted counter */
#define XEMACPS_TX65CNT_OFFSET		0x0000011C /* Error-free 65-127 byte
						Frames Transmitted counter */
#define XEMACPS_TX128CNT_OFFSET		0x00000120 /* Error-free 128-255 byte
						Frames Transmitted counter */
#define XEMACPS_TX256CNT_OFFSET		0x00000124 /* Error-free 256-511 byte
						Frames transmitted counter */
#define XEMACPS_TX512CNT_OFFSET		0x00000128 /* Error-free 512-1023 byte
						Frames transmitted counter */
#define XEMACPS_TX1024CNT_OFFSET	0x0000012C /* Error-free 1024-1518 byte
						Frames transmitted counter */
#define XEMACPS_TX1519CNT_OFFSET	0x00000130 /* Error-free larger than
						1519 byte Frames transmitted
						Counter */
#define XEMACPS_TXURUNCNT_OFFSET	0x00000134 /* TX under run error
						Counter */
#define XEMACPS_SNGLCOLLCNT_OFFSET	0x00000138 /* Single Collision Frame
						Counter */
#define XEMACPS_MULTICOLLCNT_OFFSET	0x0000013C /* Multiple Collision Frame
						Counter */
#define XEMACPS_EXCESSCOLLCNT_OFFSET	0x00000140 /* Excessive Collision Frame
						Counter */
#define XEMACPS_LATECOLLCNT_OFFSET	0x00000144 /* Late Collision Frame
						Counter */
#define XEMACPS_TXDEFERCNT_OFFSET	0x00000148 /* Deferred Transmission
						Frame Counter */
#define XEMACPS_CSENSECNT_OFFSET	0x0000014C /* Carrier Sense Error
						Counter */
#define XEMACPS_OCTRXL_OFFSET		0x00000150 /* Octects Received register
						Low */
#define XEMACPS_OCTRXH_OFFSET		0x00000154 /* Octects Received register
						High */
#define XEMACPS_RXCNT_OFFSET		0x00000158 /* Error-free Frames
						Received Counter */
#define XEMACPS_RXBROADCNT_OFFSET	0x0000015C /* Error-free Broadcast
						Frames Received Counter */
#define XEMACPS_RXMULTICNT_OFFSET	0x00000160 /* Error-free Multicast
						Frames Received Counter */
#define XEMACPS_RXPAUSECNT_OFFSET	0x00000164 /* Pause Frames
						Received Counter */
#define XEMACPS_RX64CNT_OFFSET		0x00000168 /* Error-free 64 byte Frames
						Received Counter */
#define XEMACPS_RX65CNT_OFFSET		0x0000016C /* Error-free 65-127 byte
						Frames Received Counter */
#define XEMACPS_RX128CNT_OFFSET		0x00000170 /* Error-free 128-255 byte
						Frames Received Counter */
#define XEMACPS_RX256CNT_OFFSET		0x00000174 /* Error-free 256-512 byte
						Frames Received Counter */
#define XEMACPS_RX512CNT_OFFSET		0x00000178 /* Error-free 512-1023 byte
						Frames Received Counter */
#define XEMACPS_RX1024CNT_OFFSET	0x0000017C /* Error-free 1024-1518 byte
						Frames Received Counter */
#define XEMACPS_RX1519CNT_OFFSET	0x00000180 /* Error-free 1519-max byte
						Frames Received Counter */
#define XEMACPS_RXUNDRCNT_OFFSET	0x00000184 /* Undersize Frames Received
						Counter */
#define XEMACPS_RXOVRCNT_OFFSET		0x00000188 /* Oversize Frames Received
						Counter */
#define XEMACPS_RXJABCNT_OFFSET		0x0000018C /* Jabbers Received
						Counter */
#define XEMACPS_RXFCSCNT_OFFSET		0x00000190 /* Frame Check Sequence
						Error Counter */
#define XEMACPS_RXLENGTHCNT_OFFSET	0x00000194 /* Length Field Error
						Counter */
#define XEMACPS_RXSYMBCNT_OFFSET	0x00000198 /* Symbol Error Counter */
#define XEMACPS_RXALIGNCNT_OFFSET	0x0000019C /* Alignment Error
						Counter */
#define XEMACPS_RXRESERRCNT_OFFSET	0x000001A0 /* Receive Resource Error
						Counter */
#define XEMACPS_RXORCNT_OFFSET		0x000001A4 /* Receive Overrun */
#define XEMACPS_RXIPCCNT_OFFSET		0x000001A8 /* IP header Checksum Error
						Counter */
#define XEMACPS_RXTCPCCNT_OFFSET	0x000001AC /* TCP Checksum Error
						Counter */
#define XEMACPS_RXUDPCCNT_OFFSET	0x000001B0 /* UDP Checksum Error
						Counter */

#define XEMACPS_1588S_OFFSET		0x000001D0 /* 1588 Timer Seconds */
#define XEMACPS_1588NS_OFFSET		0x000001D4 /* 1588 Timer Nanoseconds */
#define XEMACPS_1588ADJ_OFFSET		0x000001D8 /* 1588 Timer Adjust */
#define XEMACPS_1588INC_OFFSET		0x000001DC /* 1588 Timer Increment */
#define XEMACPS_PTPETXS_OFFSET		0x000001E0 /* PTP Event Frame
						Transmitted Seconds */
#define XEMACPS_PTPETXNS_OFFSET		0x000001E4 /* PTP Event Frame
						Transmitted Nanoseconds */
#define XEMACPS_PTPERXS_OFFSET		0x000001E8 /* PTP Event Frame Received
						Seconds */
#define XEMACPS_PTPERXNS_OFFSET		0x000001EC /* PTP Event Frame Received
						Nanoseconds */
#define XEMACPS_PTPPTXS_OFFSET		0x000001E0 /* PTP Peer Frame
						Transmitted Seconds */
#define XEMACPS_PTPPTXNS_OFFSET		0x000001E4 /* PTP Peer Frame
						Transmitted Nanoseconds */
#define XEMACPS_PTPPRXS_OFFSET		0x000001E8 /* PTP Peer Frame Received
						Seconds */
#define XEMACPS_PTPPRXNS_OFFSET		0x000001EC /* PTP Peer Frame Received
						Nanoseconds */

/* network control register bit definitions */
#define XEMACPS_NWCTRL_FLUSH_DPRAM_MASK	0x00040000
#define XEMACPS_NWCTRL_RXTSTAMP_MASK	0x00008000 /* RX Timestamp in CRC */
#define XEMACPS_NWCTRL_ZEROPAUSETX_MASK	0x00001000 /* Transmit zero quantum
						pause frame */
#define XEMACPS_NWCTRL_PAUSETX_MASK	0x00000800 /* Transmit pause frame */
#define XEMACPS_NWCTRL_HALTTX_MASK	0x00000400 /* Halt transmission
						after current frame */
#define XEMACPS_NWCTRL_STARTTX_MASK	0x00000200 /* Start tx (tx_go) */

#define XEMACPS_NWCTRL_STATWEN_MASK	0x00000080 /* Enable writing to
						stat counters */
#define XEMACPS_NWCTRL_STATINC_MASK	0x00000040 /* Increment statistic
						registers */
#define XEMACPS_NWCTRL_STATCLR_MASK	0x00000020 /* Clear statistic
						registers */
#define XEMACPS_NWCTRL_MDEN_MASK	0x00000010 /* Enable MDIO port */
#define XEMACPS_NWCTRL_TXEN_MASK	0x00000008 /* Enable transmit */
#define XEMACPS_NWCTRL_RXEN_MASK	0x00000004 /* Enable receive */
#define XEMACPS_NWCTRL_LOOPEN_MASK	0x00000002 /* local loopback */

/* name network configuration register bit definitions */
#define XEMACPS_NWCFG_BADPREAMBEN_MASK	0x20000000 /* disable rejection of
						non-standard preamble */
#define XEMACPS_NWCFG_IPDSTRETCH_MASK	0x10000000 /* enable transmit IPG */
#define XEMACPS_NWCFG_FCSIGNORE_MASK	0x04000000 /* disable rejection of
						FCS error */
#define XEMACPS_NWCFG_HDRXEN_MASK	0x02000000 /* RX half duplex */
#define XEMACPS_NWCFG_RXCHKSUMEN_MASK	0x01000000 /* enable RX checksum
						offload */
#define XEMACPS_NWCFG_PAUSECOPYDI_MASK	0x00800000 /* Do not copy pause
						Frames to memory */
#define XEMACPS_NWCFG_MDC_SHIFT_MASK	18 /* shift bits for MDC */
#define XEMACPS_NWCFG_MDCCLKDIV_MASK	0x001C0000 /* MDC Mask PCLK divisor */
#define XEMACPS_NWCFG_FCSREM_MASK	0x00020000 /* Discard FCS from
						received frames */
#define XEMACPS_NWCFG_LENGTHERRDSCRD_MASK 0x00010000
/* RX length error discard */
#define XEMACPS_NWCFG_RXOFFS_MASK	0x0000C000 /* RX buffer offset */
#define XEMACPS_NWCFG_PAUSEEN_MASK	0x00002000 /* Enable pause TX */
#define XEMACPS_NWCFG_RETRYTESTEN_MASK	0x00001000 /* Retry test */
#define XEMACPS_NWCFG_1000_MASK		0x00000400 /* Gigbit mode */
#define XEMACPS_NWCFG_EXTADDRMATCHEN_MASK	0x00000200
/* External address match enable */
#define XEMACPS_NWCFG_UCASTHASHEN_MASK	0x00000080 /* Receive unicast hash
						frames */
#define XEMACPS_NWCFG_MCASTHASHEN_MASK	0x00000040 /* Receive multicast hash
						frames */
#define XEMACPS_NWCFG_BCASTDI_MASK	0x00000020 /* Do not receive
						broadcast frames */
#define XEMACPS_NWCFG_COPYALLEN_MASK	0x00000010 /* Copy all frames */

#define XEMACPS_NWCFG_NVLANDISC_MASK	0x00000004 /* Receive only VLAN
						frames */
#define XEMACPS_NWCFG_FDEN_MASK		0x00000002 /* Full duplex */
#define XEMACPS_NWCFG_100_MASK		0x00000001 /* 10 or 100 Mbs */

/* network status register bit definitaions */
#define XEMACPS_NWSR_MDIOIDLE_MASK	0x00000004 /* PHY management idle */
#define XEMACPS_NWSR_MDIO_MASK		0x00000002 /* Status of mdio_in */

/* MAC address register word 1 mask */
#define XEMACPS_LADDR_MACH_MASK		0x0000FFFF /* Address bits[47:32]
						bit[31:0] are in BOTTOM */

/* DMA control register bit definitions */
#define XEMACPS_DMACR_RXBUF_MASK	0x00FF0000 /* Mask bit for RX buffer
						size */
#define XEMACPS_DMACR_RXBUF_SHIFT	16 /* Shift bit for RX buffer
						size */
#define XEMACPS_DMACR_TCPCKSUM_MASK	0x00000800 /* enable/disable TX
						checksum offload */
#define XEMACPS_DMACR_TXSIZE_MASK	0x00000400 /* TX buffer memory size */
#define XEMACPS_DMACR_RXSIZE_MASK	0x00000300 /* RX buffer memory size */
#define XEMACPS_DMACR_ENDIAN_MASK	0x00000080 /* Endian configuration */
#define XEMACPS_DMACR_BLENGTH_MASK	0x0000001F /* Buffer burst length */
#define XEMACPS_DMACR_BLENGTH_INCR16	0x00000010 /* Buffer burst length */
#define XEMACPS_DMACR_BLENGTH_INCR8	0x00000008 /* Buffer burst length */
#define XEMACPS_DMACR_BLENGTH_INCR4	0x00000004 /* Buffer burst length */
#define XEMACPS_DMACR_BLENGTH_SINGLE	0x00000002 /* Buffer burst length */

/* transmit status register bit definitions */
#define XEMACPS_TXSR_HRESPNOK_MASK	0x00000100 /* Transmit hresp not OK */
#define XEMACPS_TXSR_COL1000_MASK	0x00000080 /* Collision Gbs mode */
#define XEMACPS_TXSR_URUN_MASK		0x00000040 /* Transmit underrun */
#define XEMACPS_TXSR_TXCOMPL_MASK	0x00000020 /* Transmit completed OK */
#define XEMACPS_TXSR_BUFEXH_MASK	0x00000010 /* Transmit buffs exhausted
						mid frame */
#define XEMACPS_TXSR_TXGO_MASK		0x00000008 /* Status of go flag */
#define XEMACPS_TXSR_RXOVR_MASK		0x00000004 /* Retry limit exceeded */
#define XEMACPS_TXSR_COL100_MASK	0x00000002 /* Collision 10/100  mode */
#define XEMACPS_TXSR_USEDREAD_MASK	0x00000001 /* TX buffer used bit set */

#define XEMACPS_TXSR_ERROR_MASK	(XEMACPS_TXSR_HRESPNOK_MASK |		\
					XEMACPS_TXSR_COL1000_MASK |	\
					XEMACPS_TXSR_URUN_MASK |	\
					XEMACPS_TXSR_BUFEXH_MASK |	\
					XEMACPS_TXSR_RXOVR_MASK |	\
					XEMACPS_TXSR_COL100_MASK |	\
					XEMACPS_TXSR_USEDREAD_MASK)

/* receive status register bit definitions */
#define XEMACPS_RXSR_HRESPNOK_MASK	0x00000008 /* Receive hresp not OK */
#define XEMACPS_RXSR_RXOVR_MASK		0x00000004 /* Receive overrun */
#define XEMACPS_RXSR_FRAMERX_MASK	0x00000002 /* Frame received OK */
#define XEMACPS_RXSR_BUFFNA_MASK	0x00000001 /* RX buffer used bit set */

#define XEMACPS_RXSR_ERROR_MASK	(XEMACPS_RXSR_HRESPNOK_MASK | \
					XEMACPS_RXSR_RXOVR_MASK | \
					XEMACPS_RXSR_BUFFNA_MASK)

/* interrupts bit definitions
 * Bits definitions are same in XEMACPS_ISR_OFFSET,
 * XEMACPS_IER_OFFSET, XEMACPS_IDR_OFFSET, and XEMACPS_IMR_OFFSET
 */
#define XEMACPS_IXR_PTPPSTX_MASK	0x02000000 /* PTP Psync transmitted */
#define XEMACPS_IXR_PTPPDRTX_MASK	0x01000000 /* PTP Pdelay_req
							transmitted */
#define XEMACPS_IXR_PTPSTX_MASK		0x00800000 /* PTP Sync transmitted */
#define XEMACPS_IXR_PTPDRTX_MASK	0x00400000 /* PTP Delay_req
							transmitted */
#define XEMACPS_IXR_PTPPSRX_MASK	0x00200000 /* PTP Psync received */
#define XEMACPS_IXR_PTPPDRRX_MASK	0x00100000 /* PTP Pdelay_req
							received */
#define XEMACPS_IXR_PTPSRX_MASK		0x00080000 /* PTP Sync received */
#define XEMACPS_IXR_PTPDRRX_MASK	0x00040000 /* PTP Delay_req received */
#define XEMACPS_IXR_PAUSETX_MASK	0x00004000 /* Pause frame
							transmitted */
#define XEMACPS_IXR_PAUSEZERO_MASK	0x00002000 /* Pause time has reached
							zero */
#define XEMACPS_IXR_PAUSENZERO_MASK	0x00001000 /* Pause frame received */
#define XEMACPS_IXR_HRESPNOK_MASK	0x00000800 /* hresp not ok */
#define XEMACPS_IXR_RXOVR_MASK		0x00000400 /* Receive overrun
							occurred */
#define XEMACPS_IXR_TXCOMPL_MASK	0x00000080 /* Frame transmitted ok */
#define XEMACPS_IXR_TXEXH_MASK		0x00000040 /* Transmit err occurred or
							no buffers*/
#define XEMACPS_IXR_RETRY_MASK		0x00000020 /* Retry limit exceeded */
#define XEMACPS_IXR_URUN_MASK		0x00000010 /* Transmit underrun */
#define XEMACPS_IXR_TXUSED_MASK		0x00000008 /* Tx buffer used bit read */
#define XEMACPS_IXR_RXUSED_MASK		0x00000004 /* Rx buffer used bit read */
#define XEMACPS_IXR_FRAMERX_MASK	0x00000002 /* Frame received ok */
#define XEMACPS_IXR_MGMNT_MASK		0x00000001 /* PHY management complete */
#define XEMACPS_IXR_ALL_MASK		0x03FC7FFE /* Everything except MDIO */

#define XEMACPS_IXR_TX_ERR_MASK	(XEMACPS_IXR_TXEXH_MASK |		\
					XEMACPS_IXR_RETRY_MASK |	\
					XEMACPS_IXR_URUN_MASK |		\
					XEMACPS_IXR_TXUSED_MASK)

#define XEMACPS_IXR_RX_ERR_MASK	(XEMACPS_IXR_HRESPNOK_MASK |		\
					XEMACPS_IXR_RXUSED_MASK |	\
					XEMACPS_IXR_RXOVR_MASK)
/* PHY Maintenance bit definitions */
#define XEMACPS_PHYMNTNC_OP_MASK	0x40020000 /* operation mask bits */
#define XEMACPS_PHYMNTNC_OP_R_MASK	0x20000000 /* read operation */
#define XEMACPS_PHYMNTNC_OP_W_MASK	0x10000000 /* write operation */
#define XEMACPS_PHYMNTNC_ADDR_MASK	0x0F800000 /* Address bits */
#define XEMACPS_PHYMNTNC_REG_MASK	0x007C0000 /* register bits */
#define XEMACPS_PHYMNTNC_DATA_MASK	0x0000FFFF /* data bits */
#define XEMACPS_PHYMNTNC_PHYAD_SHIFT_MASK	23 /* Shift bits for PHYAD */
#define XEMACPS_PHYMNTNC_PHREG_SHIFT_MASK	18 /* Shift bits for PHREG */

/* Wake on LAN bit definition */
#define XEMACPS_WOL_MCAST_MASK		0x00080000
#define XEMACPS_WOL_SPEREG1_MASK	0x00040000
#define XEMACPS_WOL_ARP_MASK		0x00020000
#define XEMACPS_WOL_MAGIC_MASK		0x00010000
#define XEMACPS_WOL_ARP_ADDR_MASK	0x0000FFFF

/* Buffer descriptor status words offset */
#define XEMACPS_BD_ADDR_OFFSET		0x00000000 /**< word 0/addr of BDs */
#define XEMACPS_BD_STAT_OFFSET		0x00000004 /**< word 1/status of BDs */

/* Transmit buffer descriptor status words bit positions.
 * Transmit buffer descriptor consists of two 32-bit registers,
 * the first - word0 contains a 32-bit address pointing to the location of
 * the transmit data.
 * The following register - word1, consists of various information to
 * control transmit process.  After transmit, this is updated with status
 * information, whether the frame was transmitted OK or why it had failed.
 */
#define XEMACPS_TXBUF_USED_MASK		0x80000000 /* Used bit. */
#define XEMACPS_TXBUF_WRAP_MASK		0x40000000 /* Wrap bit, last
							descriptor */
#define XEMACPS_TXBUF_RETRY_MASK	0x20000000 /* Retry limit exceeded */
#define XEMACPS_TXBUF_EXH_MASK		0x08000000 /* Buffers exhausted */
#define XEMACPS_TXBUF_LAC_MASK		0x04000000 /* Late collision. */
#define XEMACPS_TXBUF_NOCRC_MASK	0x00010000 /* No CRC */
#define XEMACPS_TXBUF_LAST_MASK		0x00008000 /* Last buffer */
#define XEMACPS_TXBUF_LEN_MASK		0x00003FFF /* Mask for length field */

#define XEMACPS_TXBUF_ERR_MASK		0x3C000000 /* Mask for length field */

/* Receive buffer descriptor status words bit positions.
 * Receive buffer descriptor consists of two 32-bit registers,
 * the first - word0 contains a 32-bit word aligned address pointing to the
 * address of the buffer. The lower two bits make up the wrap bit indicating
 * the last descriptor and the ownership bit to indicate it has been used.
 * The following register - word1, contains status information regarding why
 * the frame was received (the filter match condition) as well as other
 * useful info.
 */
#define XEMACPS_RXBUF_BCAST_MASK	0x80000000 /* Broadcast frame */
#define XEMACPS_RXBUF_MULTIHASH_MASK	0x40000000 /* Multicast hashed frame */
#define XEMACPS_RXBUF_UNIHASH_MASK	0x20000000 /* Unicast hashed frame */
#define XEMACPS_RXBUF_EXH_MASK		0x08000000 /* buffer exhausted */
#define XEMACPS_RXBUF_AMATCH_MASK	0x06000000 /* Specific address
						matched */
#define XEMACPS_RXBUF_IDFOUND_MASK	0x01000000 /* Type ID matched */
#define XEMACPS_RXBUF_IDMATCH_MASK	0x00C00000 /* ID matched mask */
#define XEMACPS_RXBUF_VLAN_MASK		0x00200000 /* VLAN tagged */
#define XEMACPS_RXBUF_PRI_MASK		0x00100000 /* Priority tagged */
#define XEMACPS_RXBUF_VPRI_MASK		0x000E0000 /* Vlan priority */
#define XEMACPS_RXBUF_CFI_MASK		0x00010000 /* CFI frame */
#define XEMACPS_RXBUF_EOF_MASK		0x00008000 /* End of frame. */
#define XEMACPS_RXBUF_SOF_MASK		0x00004000 /* Start of frame. */
#define XEMACPS_RXBUF_LEN_MASK		0x00003FFF /* Mask for length field */

#define XEMACPS_RXBUF_WRAP_MASK		0x00000002 /* Wrap bit, last BD */
#define XEMACPS_RXBUF_NEW_MASK		0x00000001 /* Used bit.. */
#define XEMACPS_RXBUF_ADD_MASK		0xFFFFFFFC /* Mask for address */

#define XEAMCPS_GEN_PURPOSE_TIMER_LOAD	100 /* timeout value is msecs */

#define XEMACPS_GMII2RGMII_SPEED1000_FD		0x140
#define XEMACPS_GMII2RGMII_SPEED100_FD		0x2100
#define XEMACPS_GMII2RGMII_SPEED10_FD		0x100
#define XEMACPS_GMII2RGMII_REG_NUM			0x10

#define BOARD_TYPE_ZYNQ			0x01
#define BOARD_TYPE_PEEP			0x02


#ifdef CONFIG_XILINX_PS_EMAC_HWTSTAMP
#define NS_PER_SEC			1000000000ULL /* Nanoseconds per
							second */
#define PEEP_TSU_CLK			50000000ULL /* PTP TSU CLOCK */
#endif

#define xemacps_read(base, reg)						\
	__raw_readl((void __iomem *)((base) + (reg)))
#define xemacps_write(base, reg, val)					\
	__raw_writel((val), (void __iomem *)((base) + (reg)))



struct ring_info {
	struct sk_buff *skb;
	dma_addr_t mapping;
	size_t len;
};

/* DMA buffer descriptor structure. Each BD is two words */
struct xemacps_bd {
	u32 addr;
	u32 ctrl;
};


/* Our private device data. */
struct net_local {
	void __iomem *baseaddr;
	struct clk *devclk;
	struct clk *aperclk;
	struct notifier_block clk_rate_change_nb;

	struct device_node *phy_node;
	struct device_node *gmii2rgmii_phy_node;
	struct ring_info *tx_skb;
	struct ring_info *rx_skb;

	struct xemacps_bd *rx_bd;
	struct xemacps_bd *tx_bd;

	dma_addr_t rx_bd_dma; /* physical address */
	dma_addr_t tx_bd_dma; /* physical address */

	u32 tx_bd_ci;
	u32 tx_bd_tail;
	u32 rx_bd_ci;

	u32 tx_bd_freecnt;

	spinlock_t tx_lock;
	spinlock_t rx_lock;
	spinlock_t nwctrlreg_lock;

	struct platform_device *pdev;
	struct net_device *ndev; /* this device */
	struct tasklet_struct tx_bdreclaim_tasklet;
	struct workqueue_struct *txtimeout_handler_wq;
	struct work_struct txtimeout_reinit;

	struct napi_struct napi; /* napi information for device */
	struct net_device_stats stats; /* Statistics for this device */

	struct timer_list gen_purpose_timer; /* Used for stats update */

	/* Manage internal timer for packet timestamping */
	struct cyclecounter cycles;
	struct timecounter clock;
	struct hwtstamp_config hwtstamp_config;

	struct mii_bus *mii_bus;
	struct phy_device *phy_dev;
	struct phy_device *gmii2rgmii_phy_dev;
	phy_interface_t phy_interface;
	unsigned int link;
	unsigned int speed;
	unsigned int duplex;
	/* RX ip/tcp/udp checksum */
	unsigned ip_summed;
	unsigned int enetnum;
	unsigned int lastrxfrmscntr;
#ifdef CONFIG_XILINX_PS_EMAC_HWTSTAMP
	unsigned int ptpenetclk;
#endif
};
#define to_net_local(_nb)	container_of(_nb, struct net_local,\
		clk_rate_change_nb)

static struct net_device_ops netdev_ops;

/**
 * xemacps_mdio_read - Read current value of phy register indicated by
 * phyreg.
 * @bus: mdio bus
 * @mii_id: mii id
 * @phyreg: phy register to be read
 *
 * @return: value read from specified phy register.
 *
 * note: This is for 802.3 clause 22 phys access. For 802.3 clause 45 phys
 * access, set bit 30 to be 1. e.g. change XEMACPS_PHYMNTNC_OP_MASK to
 * 0x00020000.
 */
static int xemacps_mdio_read(struct mii_bus *bus, int mii_id, int phyreg)
{
	struct net_local *lp = bus->priv;
	u32 regval;
	int value;
	volatile u32 ipisr;

	regval  = XEMACPS_PHYMNTNC_OP_MASK;
	regval |= XEMACPS_PHYMNTNC_OP_R_MASK;
	regval |= (mii_id << XEMACPS_PHYMNTNC_PHYAD_SHIFT_MASK);
	regval |= (phyreg << XEMACPS_PHYMNTNC_PHREG_SHIFT_MASK);

	xemacps_write(lp->baseaddr, XEMACPS_PHYMNTNC_OFFSET, regval);

	/* wait for end of transfer */
	do {
		cpu_relax();
		ipisr = xemacps_read(lp->baseaddr, XEMACPS_NWSR_OFFSET);
	} while ((ipisr & XEMACPS_NWSR_MDIOIDLE_MASK) == 0);

	value = xemacps_read(lp->baseaddr, XEMACPS_PHYMNTNC_OFFSET) &
			XEMACPS_PHYMNTNC_DATA_MASK;

	return value;
}

/**
 * xemacps_mdio_write - Write passed in value to phy register indicated
 * by phyreg.
 * @bus: mdio bus
 * @mii_id: mii id
 * @phyreg: phy register to be configured.
 * @value: value to be written to phy register.
 * return 0. This API requires to be int type or compile warning generated
 *
 * note: This is for 802.3 clause 22 phys access. For 802.3 clause 45 phys
 * access, set bit 30 to be 1. e.g. change XEMACPS_PHYMNTNC_OP_MASK to
 * 0x00020000.
 */
static int xemacps_mdio_write(struct mii_bus *bus, int mii_id, int phyreg,
	u16 value)
{
	struct net_local *lp = bus->priv;
	u32 regval;
	volatile u32 ipisr;

	regval  = XEMACPS_PHYMNTNC_OP_MASK;
	regval |= XEMACPS_PHYMNTNC_OP_W_MASK;
	regval |= (mii_id << XEMACPS_PHYMNTNC_PHYAD_SHIFT_MASK);
	regval |= (phyreg << XEMACPS_PHYMNTNC_PHREG_SHIFT_MASK);
	regval |= value;

	xemacps_write(lp->baseaddr, XEMACPS_PHYMNTNC_OFFSET, regval);

	/* wait for end of transfer */
	do {
		cpu_relax();
		ipisr = xemacps_read(lp->baseaddr, XEMACPS_NWSR_OFFSET);
	} while ((ipisr & XEMACPS_NWSR_MDIOIDLE_MASK) == 0);

	return 0;
}


/**
 * xemacps_mdio_reset - mdio reset. It seems to be required per open
 * source documentation phy.txt. But there is no reset in this device.
 * Provide function API for now.
 * @bus: mdio bus
 **/
static int xemacps_mdio_reset(struct mii_bus *bus)
{
	return 0;
}

/**
 * xemacps_set_freq() - Set a clock to a new frequency
 * @clk		Pointer to the clock to change
 * @rate	New frequency in Hz
 * @dev		Pointer to the struct device
 */
static void xemacps_set_freq(struct clk *clk, long rate, struct device *dev)
{
	rate = clk_round_rate(clk, rate);
	if (rate < 0)
		return;

	dev_info(dev, "Set clk to %ld Hz\n", rate);
	if (clk_set_rate(clk, rate))
		dev_err(dev, "Setting new clock rate failed.\n");
}

/**
 * xemacps_adjust_link - handles link status changes, such as speed,
 * duplex, up/down, ...
 * @ndev: network device
 */
static void xemacps_adjust_link(struct net_device *ndev)
{
	struct net_local *lp = netdev_priv(ndev);
	struct phy_device *phydev = lp->phy_dev;
	struct phy_device *gmii2rgmii_phydev = lp->gmii2rgmii_phy_dev;
	int status_change = 0;
	u32 regval;

	if (phydev->link) {
		if ((lp->speed != phydev->speed) ||
			(lp->duplex != phydev->duplex)) {
			regval = xemacps_read(lp->baseaddr,
				XEMACPS_NWCFG_OFFSET);
			if (phydev->duplex)
				regval |= XEMACPS_NWCFG_FDEN_MASK;
			else
				regval &= ~XEMACPS_NWCFG_FDEN_MASK;


			regval &= ~(XEMACPS_NWCFG_1000_MASK |
					XEMACPS_NWCFG_100_MASK);
			if (phydev->speed == SPEED_1000) {
				regval |= XEMACPS_NWCFG_1000_MASK;
				xemacps_set_freq(lp->devclk, 125000000,
						&lp->pdev->dev);
				xemacps_mdio_write(lp->mii_bus,
					gmii2rgmii_phydev->addr,
					XEMACPS_GMII2RGMII_REG_NUM,
					XEMACPS_GMII2RGMII_SPEED1000_FD);
			} else if (phydev->speed == SPEED_100) {
				regval |= XEMACPS_NWCFG_100_MASK;
				xemacps_set_freq(lp->devclk, 25000000,
						&lp->pdev->dev);
				xemacps_mdio_write(lp->mii_bus,
						gmii2rgmii_phydev->addr,
						XEMACPS_GMII2RGMII_REG_NUM,
						XEMACPS_GMII2RGMII_SPEED100_FD);
			} else if (phydev->speed == SPEED_10) {
				xemacps_set_freq(lp->devclk, 2500000,
						&lp->pdev->dev);
				xemacps_mdio_write(lp->mii_bus,
						gmii2rgmii_phydev->addr,
						XEMACPS_GMII2RGMII_REG_NUM,
						XEMACPS_GMII2RGMII_SPEED10_FD);
			}

			xemacps_write(lp->baseaddr, XEMACPS_NWCFG_OFFSET,
			regval);

<<<<<<< HEAD
=======
			if (gmii2rgmii_phydev != NULL) {
				if (regval & XEMACPS_NWCFG_1000_MASK) {
					xemacps_mdio_write(lp->mii_bus,
					gmii2rgmii_phydev->addr,
					XEMACPS_GMII2RGMII_REG_NUM,
					XEMACPS_GMII2RGMII_SPEED1000_FD);
				} else if (regval & XEMACPS_NWCFG_100_MASK) {
					xemacps_mdio_write(lp->mii_bus,
					gmii2rgmii_phydev->addr,
					XEMACPS_GMII2RGMII_REG_NUM,
					XEMACPS_GMII2RGMII_SPEED100_FD);
				} else {
					xemacps_mdio_write(lp->mii_bus,
					gmii2rgmii_phydev->addr,
					XEMACPS_GMII2RGMII_REG_NUM,
					XEMACPS_GMII2RGMII_SPEED10_FD);
				}
			}
>>>>>>> f128e2ef
			lp->speed = phydev->speed;
			lp->duplex = phydev->duplex;
			status_change = 1;
		}
	}

	if (phydev->link != lp->link) {
		lp->link = phydev->link;
		status_change = 1;
	}

	if (status_change) {
		if (phydev->link)
			dev_info(&lp->pdev->dev, "link up (%d/%s)\n",
				phydev->speed,
				DUPLEX_FULL == phydev->duplex ?
				"FULL" : "HALF");
		else
			dev_info(&lp->pdev->dev, "link down\n");
	}
}

static int xemacps_clk_notifier_cb(struct notifier_block *nb, unsigned long
		event, void *data)
{
/*
	struct clk_notifier_data *ndata = data;
	struct net_local *nl = to_net_local(nb);
*/

	switch (event) {
	case PRE_RATE_CHANGE:
		/* if a rate change is announced we need to check whether we can
		 * maintain the current frequency by changing the clock
		 * dividers.
		 * I don't see how this can be done using the current fmwk!?
		 * For now we always allow the rate change. Otherwise we would
		 * even prevent ourself to change the rate.
		 */
		return NOTIFY_OK;
	case POST_RATE_CHANGE:
		/* not sure this will work. actually i'm sure it does not. this
		 * callback is not allowed to call back into COMMON_CLK, what
		 * adjust_link() does...*/
		/*xemacps_adjust_link(nl->ndev); would likely lock up kernel */
		return NOTIFY_OK;
	case ABORT_RATE_CHANGE:
	default:
		return NOTIFY_DONE;
	}
}

/**
 * xemacps_mii_probe - probe mii bus, find the right bus_id to register
 * phy callback function.
 * @ndev: network interface device structure
 * return 0 on success, negative value if error
 **/
static int xemacps_mii_probe(struct net_device *ndev)
{
	struct net_local *lp = netdev_priv(ndev);
	struct phy_device *phydev = NULL;

	if (lp->phy_node) {
		phydev = of_phy_connect(lp->ndev,
					lp->phy_node,
					&xemacps_adjust_link,
					0,
					lp->phy_interface);
		if (!phydev) {
			dev_err(&lp->pdev->dev, "%s: no PHY found\n",
			ndev->name);
			return -1;
		}
	}

	dev_dbg(&lp->pdev->dev,
		"GEM: phydev %p, phydev->phy_id 0x%x, phydev->addr 0x%x\n",
		phydev, phydev->phy_id, phydev->addr);

	phydev->supported &= (PHY_GBIT_FEATURES | SUPPORTED_Pause |
							SUPPORTED_Asym_Pause);
	phydev->advertising = phydev->supported;

	lp->link    = 0;
	lp->speed   = 0;
	lp->duplex  = -1;
	lp->phy_dev = phydev;

	phy_start(lp->phy_dev);

	dev_dbg(&lp->pdev->dev, "phy_addr 0x%x, phy_id 0x%08x\n",
			lp->phy_dev->addr, lp->phy_dev->phy_id);

	dev_dbg(&lp->pdev->dev, "attach [%s] phy driver\n",
			lp->phy_dev->drv->name);

	if (lp->gmii2rgmii_phy_node) {
		phydev = of_phy_connect(lp->ndev,
					lp->gmii2rgmii_phy_node,
					NULL,
					0, 0);
		if (!phydev) {
			dev_err(&lp->pdev->dev, "%s: no gmii to rgmii converter found\n",
			ndev->name);
			return -1;
		}
<<<<<<< HEAD
	}

	lp->gmii2rgmii_phy_dev = phydev;
=======
		lp->gmii2rgmii_phy_dev = phydev;
	} else
		lp->gmii2rgmii_phy_dev = NULL;
>>>>>>> f128e2ef

	return 0;
}

/**
 * xemacps_mii_init - Initialize and register mii bus to network device
 * @lp: local device instance pointer
 * return 0 on success, negative value if error
 **/
static int xemacps_mii_init(struct net_local *lp)
{
	int rc = -ENXIO, i;
	struct resource res;
	struct device_node *np = of_get_parent(lp->phy_node);
	struct device_node *npp;

	lp->mii_bus = mdiobus_alloc();
	if (lp->mii_bus == NULL) {
		rc = -ENOMEM;
		goto err_out;
	}

	lp->mii_bus->name  = "XEMACPS mii bus";
	lp->mii_bus->read  = &xemacps_mdio_read;
	lp->mii_bus->write = &xemacps_mdio_write;
	lp->mii_bus->reset = &xemacps_mdio_reset;
	lp->mii_bus->priv = lp;
	lp->mii_bus->parent = &lp->ndev->dev;

	lp->mii_bus->irq = kmalloc(sizeof(int)*PHY_MAX_ADDR, GFP_KERNEL);
	if (!lp->mii_bus->irq) {
		rc = -ENOMEM;
		goto err_out_free_mdiobus;
	}

	for (i = 0; i < PHY_MAX_ADDR; i++)
		lp->mii_bus->irq[i] = PHY_POLL;
	npp = of_get_parent(np);
	of_address_to_resource(npp, 0, &res);
	snprintf(lp->mii_bus->id, MII_BUS_ID_SIZE, "%.8llx",
		 (unsigned long long)res.start);
	if (of_mdiobus_register(lp->mii_bus, np))
		goto err_out_free_mdio_irq;

	return 0;

err_out_free_mdio_irq:
	kfree(lp->mii_bus->irq);
err_out_free_mdiobus:
	mdiobus_free(lp->mii_bus);
err_out:
	return rc;
}

/**
 * xemacps_update_hdaddr - Update device's MAC address when configured
 * MAC address is not valid, reconfigure with a good one.
 * @lp: local device instance pointer
 **/
static void xemacps_update_hwaddr(struct net_local *lp)
{
	u32 regvall;
	u16 regvalh;
	u8  addr[6];

	regvall = xemacps_read(lp->baseaddr, XEMACPS_LADDR1L_OFFSET);
	regvalh = xemacps_read(lp->baseaddr, XEMACPS_LADDR1H_OFFSET);
	addr[0] = regvall & 0xFF;
	addr[1] = (regvall >> 8) & 0xFF;
	addr[2] = (regvall >> 16) & 0xFF;
	addr[3] = (regvall >> 24) & 0xFF;
	addr[4] = regvalh & 0xFF;
	addr[5] = (regvalh >> 8) & 0xFF;

	if (is_valid_ether_addr(addr)) {
		memcpy(lp->ndev->dev_addr, addr, sizeof(addr));
	} else {
		dev_info(&lp->pdev->dev, "invalid address, use assigned\n");
		random_ether_addr(lp->ndev->dev_addr);
		dev_info(&lp->pdev->dev,
				"MAC updated %02x:%02x:%02x:%02x:%02x:%02x\n",
				lp->ndev->dev_addr[0], lp->ndev->dev_addr[1],
				lp->ndev->dev_addr[2], lp->ndev->dev_addr[3],
				lp->ndev->dev_addr[4], lp->ndev->dev_addr[5]);
	}
}

/**
 * xemacps_set_hwaddr - Set device's MAC address from ndev->dev_addr
 * @lp: local device instance pointer
 **/
static void xemacps_set_hwaddr(struct net_local *lp)
{
	u32 regvall = 0;
	u16 regvalh = 0;
#ifdef __LITTLE_ENDIAN
	regvall = cpu_to_le32(*((u32 *)lp->ndev->dev_addr));
	regvalh = cpu_to_le16(*((u16 *)(lp->ndev->dev_addr + 4)));
#endif
#ifdef __BIG_ENDIAN
	regvall = cpu_to_be32(*((u32 *)lp->ndev->dev_addr));
	regvalh = cpu_to_be16(*((u16 *)(lp->ndev->dev_addr + 4)));
#endif
	/* LADDRXH has to be wriiten latter than LADDRXL to enable
	 * this address even if these 16 bits are zeros. */
	xemacps_write(lp->baseaddr, XEMACPS_LADDR1L_OFFSET, regvall);
	xemacps_write(lp->baseaddr, XEMACPS_LADDR1H_OFFSET, regvalh);
#ifdef DEBUG
	regvall = xemacps_read(lp->baseaddr, XEMACPS_LADDR1L_OFFSET);
	regvalh = xemacps_read(lp->baseaddr, XEMACPS_LADDR1H_OFFSET);
	dev_dbg(&lp->pdev->dev,
			"MAC 0x%08x, 0x%08x, %02x:%02x:%02x:%02x:%02x:%02x\n",
		regvall, regvalh,
		(regvall & 0xff), ((regvall >> 8) & 0xff),
		((regvall >> 16) & 0xff), (regvall >> 24),
		(regvalh & 0xff), (regvalh >> 8));
#endif
}

/*
 * xemacps_reset_hw - Helper function to reset the underlying hardware.
 * This is called when we get into such deep trouble that we don't know
 * how to handle otherwise.
 * @lp: local device instance pointer
 */
static void xemacps_reset_hw(struct net_local *lp)
{
	u32 regisr;
	/* make sure we have the buffer for ourselves */
	wmb();

	/* Have a clean start */
	xemacps_write(lp->baseaddr, XEMACPS_NWCTRL_OFFSET, 0);

	/* Clear statistic counters */
	xemacps_write(lp->baseaddr, XEMACPS_NWCTRL_OFFSET,
		XEMACPS_NWCTRL_STATCLR_MASK);

	/* Clear TX and RX status */
	xemacps_write(lp->baseaddr, XEMACPS_TXSR_OFFSET, ~0UL);
	xemacps_write(lp->baseaddr, XEMACPS_RXSR_OFFSET, ~0UL);

	/* Disable all interrupts */
	xemacps_write(lp->baseaddr, XEMACPS_IDR_OFFSET, ~0UL);
	regisr = xemacps_read(lp->baseaddr, XEMACPS_ISR_OFFSET);
	xemacps_write(lp->baseaddr, XEMACPS_ISR_OFFSET, regisr);
}

#ifdef CONFIG_XILINX_PS_EMAC_HWTSTAMP

/**
 * xemacps_get_hwticks - get the current value of the GEM internal timer
 * @lp: local device instance pointer
 * return: nothing
 **/
static inline void
xemacps_get_hwticks(struct net_local *lp, u64 *sec, u64 *nsec)
{
	do {
		*nsec = xemacps_read(lp->baseaddr, XEMACPS_1588NS_OFFSET);
		*sec = xemacps_read(lp->baseaddr, XEMACPS_1588S_OFFSET);
	} while (*nsec > xemacps_read(lp->baseaddr, XEMACPS_1588NS_OFFSET));
}

/**
 * xemacps_read_clock - read raw cycle counter (to be used by time counter)
 */
static cycle_t xemacps_read_clock(const struct cyclecounter *tc)
{
	struct net_local *lp =
			container_of(tc, struct net_local, cycles);
	u64 stamp;
	u64 sec, nsec;

	xemacps_get_hwticks(lp, &sec, &nsec);
	stamp = (sec << 32) | nsec;

	return stamp;
}


/**
 * xemacps_systim_to_hwtstamp - convert system time value to hw timestamp
 * @adapter: board private structure
 * @shhwtstamps: timestamp structure to update
 * @regval: unsigned 64bit system time value.
 *
 * We need to convert the system time value stored in the RX/TXSTMP registers
 * into a hwtstamp which can be used by the upper level timestamping functions
 */
static void xemacps_systim_to_hwtstamp(struct net_local *lp,
				struct skb_shared_hwtstamps *shhwtstamps,
				u64 regval)
{
	u64 ns;

	ns = timecounter_cyc2time(&lp->clock, regval);
	timecompare_update(&lp->compare, ns);
	memset(shhwtstamps, 0, sizeof(struct skb_shared_hwtstamps));
	shhwtstamps->hwtstamp = ns_to_ktime(ns);
	shhwtstamps->syststamp = timecompare_transform(&lp->compare, ns);
}

static void
xemacps_rx_hwtstamp(struct net_local *lp,
			struct sk_buff *skb, unsigned msg_type)
{
	u64 time64, sec, nsec;

	if (!msg_type) {
		/* PTP Event Frame packets */
		sec = xemacps_read(lp->baseaddr, XEMACPS_PTPERXS_OFFSET);
		nsec = xemacps_read(lp->baseaddr, XEMACPS_PTPERXNS_OFFSET);
	} else {
		/* PTP Peer Event Frame packets */
		sec = xemacps_read(lp->baseaddr, XEMACPS_PTPPRXS_OFFSET);
		nsec = xemacps_read(lp->baseaddr, XEMACPS_PTPPRXNS_OFFSET);
	}
	time64 = (sec << 32) | nsec;
	xemacps_systim_to_hwtstamp(lp, skb_hwtstamps(skb), time64);
}

static void
xemacps_tx_hwtstamp(struct net_local *lp,
			struct sk_buff *skb, unsigned msg_type)
{
	u64 time64, sec, nsec;

	if (!msg_type) {
		/* PTP Event Frame packets */
		sec = xemacps_read(lp->baseaddr, XEMACPS_PTPETXS_OFFSET);
		nsec = xemacps_read(lp->baseaddr, XEMACPS_PTPETXNS_OFFSET);
	} else {
		/* PTP Peer Event Frame packets */
		sec = xemacps_read(lp->baseaddr, XEMACPS_PTPPTXS_OFFSET);
		nsec = xemacps_read(lp->baseaddr, XEMACPS_PTPPTXNS_OFFSET);
	}

	time64 = (sec << 32) | nsec;
	xemacps_systim_to_hwtstamp(lp, skb_hwtstamps(skb), time64);
	skb_tstamp_tx(skb, skb_hwtstamps(skb));
}

#endif /* CONFIG_XILINX_PS_EMAC_HWTSTAMP */

/**
 * xemacps_rx - process received packets when napi called
 * @lp: local device instance pointer
 * @budget: NAPI budget
 * return: number of BDs processed
 **/
static int xemacps_rx(struct net_local *lp, int budget)
{
	struct xemacps_bd *cur_p;
	u32 len;
	struct sk_buff *skb;
	struct sk_buff *new_skb;
	u32 new_skb_baddr;
	unsigned int numbdfree = 0;
	u32 size = 0;
	u32 packets = 0;
	u32 regval;

	cur_p = &lp->rx_bd[lp->rx_bd_ci];
	regval = cur_p->addr;
	rmb();
	while (regval & XEMACPS_RXBUF_NEW_MASK) {

		/* the packet length */
		len = cur_p->ctrl & XEMACPS_RXBUF_LEN_MASK;
		rmb();
		skb = lp->rx_skb[lp->rx_bd_ci].skb;
		dma_unmap_single(lp->ndev->dev.parent,
				lp->rx_skb[lp->rx_bd_ci].mapping,
				lp->rx_skb[lp->rx_bd_ci].len,
				DMA_FROM_DEVICE);

		/* setup received skb and send it upstream */
		skb_put(skb, len);  /* Tell the skb how much data we got. */
		skb->protocol = eth_type_trans(skb, lp->ndev);

		skb->ip_summed = lp->ip_summed;

#ifdef CONFIG_XILINX_PS_EMAC_HWTSTAMP
		if ((lp->hwtstamp_config.rx_filter == HWTSTAMP_FILTER_ALL) &&
		    (ntohs(skb->protocol) == 0x800)) {
			unsigned ip_proto, dest_port, msg_type;

			/* While the GEM can timestamp PTP packets, it does
			 * not mark the RX descriptor to identify them.  This
			 * is entirely the wrong place to be parsing UDP
			 * headers, but some minimal effort must be made.
			 * NOTE: the below parsing of ip_proto and dest_port
			 * depend on the use of Ethernet_II encapsulation,
			 * IPv4 without any options.
			 */
			ip_proto = *((u8 *)skb->mac_header + 14 + 9);
			dest_port = ntohs(*(((u16 *)skb->mac_header) +
						((14 + 20 + 2)/2)));
			msg_type = *((u8 *)skb->mac_header + 42);
			if ((ip_proto == IPPROTO_UDP) &&
			    (dest_port == 0x13F)) {
				/* Timestamp this packet */
				xemacps_rx_hwtstamp(lp, skb, msg_type & 0x2);
			}
		}
#endif /* CONFIG_XILINX_PS_EMAC_HWTSTAMP */
		size += len;
		packets++;
		netif_receive_skb(skb);

		new_skb = netdev_alloc_skb(lp->ndev, XEMACPS_RX_BUF_SIZE);
		if (new_skb == NULL) {
			dev_err(&lp->ndev->dev, "no memory for new sk_buff\n");
			lp->rx_skb[lp->rx_bd_ci].skb = NULL;
			return 0;
		}
		/* Get dma handle of skb->data */
		new_skb_baddr = (u32) dma_map_single(lp->ndev->dev.parent,
					new_skb->data,
					XEMACPS_RX_BUF_SIZE,
					DMA_FROM_DEVICE);
		cur_p->addr = (cur_p->addr & ~XEMACPS_RXBUF_ADD_MASK)
					| (new_skb_baddr);
		lp->rx_skb[lp->rx_bd_ci].skb = new_skb;
		lp->rx_skb[lp->rx_bd_ci].mapping = new_skb_baddr;
		lp->rx_skb[lp->rx_bd_ci].len = XEMACPS_RX_BUF_SIZE;

		cur_p->ctrl = 0;
		cur_p->addr &= (~XEMACPS_RXBUF_NEW_MASK);
		wmb();

		lp->rx_bd_ci++;
		lp->rx_bd_ci = lp->rx_bd_ci % XEMACPS_RECV_BD_CNT;
		cur_p = &lp->rx_bd[lp->rx_bd_ci];
		regval = cur_p->addr;
		rmb();
		numbdfree++;
		if (numbdfree == budget)
			break;
	}
	wmb();
	lp->stats.rx_packets += packets;
	lp->stats.rx_bytes += size;
	return numbdfree;
}

/**
 * xemacps_rx_poll - NAPI poll routine
 * napi: pointer to napi struct
 * budget:
 **/
static int xemacps_rx_poll(struct napi_struct *napi, int budget)
{
	struct net_local *lp = container_of(napi, struct net_local, napi);
	int work_done = 0;
	int temp_work_done;
	u32 regval;

	spin_lock(&lp->rx_lock);
	while (work_done < budget) {
		regval = xemacps_read(lp->baseaddr, XEMACPS_RXSR_OFFSET);
		xemacps_write(lp->baseaddr, XEMACPS_RXSR_OFFSET, regval);
		if (regval & XEMACPS_RXSR_HRESPNOK_MASK)
			dev_err(&lp->pdev->dev, "RX error 0x%x\n", regval);
		temp_work_done = xemacps_rx(lp, budget - work_done);
		work_done += temp_work_done;
		if (temp_work_done <= 0)
			break;
	}

	if (work_done >= budget) {
		spin_unlock(&lp->rx_lock);
		return work_done;
	}

	napi_complete(napi);
	/* We disabled RX interrupts in interrupt service
	 * routine, now it is time to enable it back.
	 */
	xemacps_write(lp->baseaddr,
		XEMACPS_IER_OFFSET, XEMACPS_IXR_FRAMERX_MASK);
	spin_unlock(&lp->rx_lock);
	return work_done;
}

/**
 * xemacps_tx_poll - tx bd reclaim tasklet handler
 * @data: pointer to network interface device structure
 **/
static void xemacps_tx_poll(unsigned long data)
{
	struct net_device *ndev = (struct net_device *)data;
	struct net_local *lp = netdev_priv(ndev);
	u32 regval;
	u32 len = 0;
	unsigned int bdcount = 0;
	unsigned int bdpartialcount = 0;
	unsigned int sop = 0;
	struct xemacps_bd *cur_p;
	u32 cur_i;
	u32 numbdstofree;
	struct ring_info *rp;
	struct sk_buff *skb;

	spin_lock(&lp->tx_lock);
	regval = xemacps_read(lp->baseaddr, XEMACPS_TXSR_OFFSET);
	xemacps_write(lp->baseaddr, XEMACPS_TXSR_OFFSET, regval);
	dev_dbg(&lp->pdev->dev, "TX status 0x%x\n", regval);
	if (regval & (XEMACPS_TXSR_HRESPNOK_MASK | XEMACPS_TXSR_BUFEXH_MASK))
		dev_err(&lp->pdev->dev, "TX error 0x%x\n", regval);

	/* This may happen when a buffer becomes complete
	 * between reading the ISR and scanning the descriptors.
	 * Nothing to worry about.
	 */
	if (!(regval & XEMACPS_TXSR_TXCOMPL_MASK))
		goto tx_poll_out;

	cur_i = lp->tx_bd_ci;
	cur_p = &lp->tx_bd[cur_i];
	while (bdcount < XEMACPS_SEND_BD_CNT) {
		if (sop == 0) {
			if (cur_p->ctrl & XEMACPS_TXBUF_USED_MASK)
				sop = 1;
			else
				break;
		}

		if (sop == 1) {
			bdcount++;
			bdpartialcount++;
		}
		/* hardware has processed this BD so check the "last" bit.
		 * If it is clear, then there are more BDs for the current
		 * packet. Keep a count of these partial packet BDs.
		 */
		if ((sop == 1) && (cur_p->ctrl & XEMACPS_TXBUF_LAST_MASK)) {
			sop = 0;
			bdpartialcount = 0;
		}

		cur_i++;
		cur_i = cur_i % XEMACPS_SEND_BD_CNT;
		cur_p = &lp->tx_bd[cur_i];
	}
	numbdstofree = bdcount - bdpartialcount;
	lp->tx_bd_freecnt += numbdstofree;
	cur_p = &lp->tx_bd[lp->tx_bd_ci];
	while (numbdstofree) {
		rp = &lp->tx_skb[lp->tx_bd_ci];
		skb = rp->skb;

		len += (cur_p->ctrl & XEMACPS_TXBUF_LEN_MASK);

#ifdef CONFIG_XILINX_PS_EMAC_HWTSTAMP
		if ((lp->hwtstamp_config.tx_type == HWTSTAMP_TX_ON) &&
			(ntohs(skb->protocol) == 0x800)) {
			unsigned ip_proto, dest_port, msg_type;

			skb_reset_mac_header(skb);

			ip_proto = *((u8 *)skb->mac_header + 14 + 9);
			dest_port = ntohs(*(((u16 *)skb->mac_header) +
					((14 + 20 + 2)/2)));
			msg_type = *((u8 *)skb->mac_header + 42);
			if ((ip_proto == IPPROTO_UDP) &&
				(dest_port == 0x13F)) {
				/* Timestamp this packet */
				xemacps_tx_hwtstamp(lp, skb, msg_type & 0x2);
			}
		}
#endif /* CONFIG_XILINX_PS_EMAC_HWTSTAMP */

		dma_unmap_single(&lp->pdev->dev, rp->mapping, rp->len,
			DMA_TO_DEVICE);
		rp->skb = NULL;
		dev_kfree_skb(skb);
		/* log tx completed packets and bytes, errors logs
		 * are in other error counters.
		 */
		if (cur_p->ctrl & XEMACPS_TXBUF_LAST_MASK) {
			lp->stats.tx_packets++;
			lp->stats.tx_bytes += len;
			len = 0;
		}

		/* Set used bit, preserve wrap bit; clear everything else. */
		cur_p->ctrl |= XEMACPS_TXBUF_USED_MASK;
		cur_p->ctrl &= (XEMACPS_TXBUF_USED_MASK |
					XEMACPS_TXBUF_WRAP_MASK);

		lp->tx_bd_ci++;
		lp->tx_bd_ci = lp->tx_bd_ci % XEMACPS_SEND_BD_CNT;
		cur_p = &lp->tx_bd[lp->tx_bd_ci];
		numbdstofree--;
	}
	wmb();

tx_poll_out:
	if (netif_queue_stopped(ndev))
		netif_start_queue(ndev);
	spin_unlock(&lp->tx_lock);
}

/**
 * xemacps_interrupt - interrupt main service routine
 * @irq: interrupt number
 * @dev_id: pointer to a network device structure
 * return IRQ_HANDLED or IRQ_NONE
 **/
static irqreturn_t xemacps_interrupt(int irq, void *dev_id)
{
	struct net_device *ndev = dev_id;
	struct net_local *lp = netdev_priv(ndev);
	u32 regisr;
	u32 regctrl;

	regisr = xemacps_read(lp->baseaddr, XEMACPS_ISR_OFFSET);
	if (unlikely(!regisr))
		return IRQ_NONE;

	xemacps_write(lp->baseaddr, XEMACPS_ISR_OFFSET, regisr);

	while (regisr) {
		if (regisr & (XEMACPS_IXR_TXCOMPL_MASK |
				XEMACPS_IXR_TX_ERR_MASK)) {
			tasklet_schedule(&lp->tx_bdreclaim_tasklet);
		}

		if (regisr & XEMACPS_IXR_RXUSED_MASK) {
			spin_lock(&lp->nwctrlreg_lock);
			regctrl = xemacps_read(lp->baseaddr,
					XEMACPS_NWCTRL_OFFSET);
			regctrl |= XEMACPS_NWCTRL_FLUSH_DPRAM_MASK;
			xemacps_write(lp->baseaddr,
					XEMACPS_NWCTRL_OFFSET, regctrl);
			spin_unlock(&lp->nwctrlreg_lock);
		}

		if (regisr & XEMACPS_IXR_FRAMERX_MASK) {
			xemacps_write(lp->baseaddr,
				XEMACPS_IDR_OFFSET, XEMACPS_IXR_FRAMERX_MASK);
			napi_schedule(&lp->napi);
		}
		regisr = xemacps_read(lp->baseaddr, XEMACPS_ISR_OFFSET);
		xemacps_write(lp->baseaddr, XEMACPS_ISR_OFFSET, regisr);
	}

	return IRQ_HANDLED;
}

/*
 * Free all packets presently in the descriptor rings.
 */
static void xemacps_clean_rings(struct net_local *lp)
{
	int i;

	for (i = 0; i < XEMACPS_RECV_BD_CNT; i++) {
		if (lp->rx_skb && lp->rx_skb[i].skb) {
			dma_unmap_single(lp->ndev->dev.parent,
					 lp->rx_skb[i].mapping,
					 lp->rx_skb[i].len,
					 DMA_FROM_DEVICE);

			dev_kfree_skb(lp->rx_skb[i].skb);
			lp->rx_skb[i].skb = NULL;
			lp->rx_skb[i].mapping = 0;
		}
	}

	for (i = 0; i < XEMACPS_SEND_BD_CNT; i++) {
		if (lp->tx_skb && lp->tx_skb[i].skb) {
			dma_unmap_single(lp->ndev->dev.parent,
					 lp->tx_skb[i].mapping,
					 lp->tx_skb[i].len,
					 DMA_TO_DEVICE);

			dev_kfree_skb(lp->tx_skb[i].skb);
			lp->tx_skb[i].skb = NULL;
			lp->tx_skb[i].mapping = 0;
		}
	}
}

/**
 * xemacps_descriptor_free - Free allocated TX and RX BDs
 * @lp: local device instance pointer
 **/
static void xemacps_descriptor_free(struct net_local *lp)
{
	int size;

	xemacps_clean_rings(lp);

	/* kfree(NULL) is safe, no need to check here */
	kfree(lp->tx_skb);
	lp->tx_skb = NULL;
	kfree(lp->rx_skb);
	lp->rx_skb = NULL;

	size = XEMACPS_RECV_BD_CNT * sizeof(struct xemacps_bd);
	if (lp->rx_bd) {
		dma_free_coherent(&lp->pdev->dev, size,
			lp->rx_bd, lp->rx_bd_dma);
		lp->rx_bd = NULL;
	}

	size = XEMACPS_SEND_BD_CNT * sizeof(struct xemacps_bd);
	if (lp->tx_bd) {
		dma_free_coherent(&lp->pdev->dev, size,
			lp->tx_bd, lp->tx_bd_dma);
		lp->tx_bd = NULL;
	}
}

/**
 * xemacps_descriptor_init - Allocate both TX and RX BDs
 * @lp: local device instance pointer
 * return 0 on success, negative value if error
 **/
static int xemacps_descriptor_init(struct net_local *lp)
{
	int size;
	struct sk_buff *new_skb;
	u32 new_skb_baddr;
	u32 i;
	struct xemacps_bd *cur_p;

	/* Reset the indexes which are used for accessing the BDs */
	lp->tx_bd_ci = 0;
	lp->tx_bd_tail = 0;
	lp->rx_bd_ci = 0;

	size = XEMACPS_SEND_BD_CNT * sizeof(struct ring_info);
	lp->tx_skb = kzalloc(size, GFP_KERNEL);
	if (!lp->tx_skb)
		goto err_out;
	size = XEMACPS_RECV_BD_CNT * sizeof(struct ring_info);
	lp->rx_skb = kzalloc(size, GFP_KERNEL);
	if (!lp->rx_skb)
		goto err_out;

	size = XEMACPS_RECV_BD_CNT * sizeof(struct xemacps_bd);
	lp->rx_bd = dma_alloc_coherent(&lp->pdev->dev, size,
			&lp->rx_bd_dma, GFP_KERNEL);
	if (!lp->rx_bd)
		goto err_out;
	dev_dbg(&lp->pdev->dev, "RX ring %d bytes at 0x%x mapped %p\n",
			size, lp->rx_bd_dma, lp->rx_bd);

	memset(lp->rx_bd, 0, sizeof(*lp->rx_bd) * XEMACPS_RECV_BD_CNT);
	for (i = 0; i < XEMACPS_RECV_BD_CNT; i++) {
		cur_p = &lp->rx_bd[i];
		new_skb = netdev_alloc_skb(lp->ndev, XEMACPS_RX_BUF_SIZE);

		if (new_skb == NULL) {
			dev_err(&lp->ndev->dev, "alloc_skb error %d\n", i);
			goto err_out;
		}

		/* Get dma handle of skb->data */
		new_skb_baddr = (u32) dma_map_single(lp->ndev->dev.parent,
							new_skb->data,
							XEMACPS_RX_BUF_SIZE,
							DMA_FROM_DEVICE);
		cur_p->addr = (cur_p->addr & ~XEMACPS_RXBUF_ADD_MASK)
					| (new_skb_baddr);
		lp->rx_skb[i].skb = new_skb;
		lp->rx_skb[i].mapping = new_skb_baddr;
		lp->rx_skb[i].len = XEMACPS_RX_BUF_SIZE;
		wmb();
	}
	cur_p = &lp->rx_bd[XEMACPS_RECV_BD_CNT - 1];
	/* wrap bit set for last BD, bdptr is moved to last here */
	cur_p->ctrl = 0;
	cur_p->addr |= XEMACPS_RXBUF_WRAP_MASK;

	size = XEMACPS_SEND_BD_CNT * sizeof(struct xemacps_bd);
	lp->tx_bd = dma_alloc_coherent(&lp->pdev->dev, size,
			&lp->tx_bd_dma, GFP_KERNEL);
	if (!lp->tx_bd)
		goto err_out;
	dev_dbg(&lp->pdev->dev, "TX ring %d bytes at 0x%x mapped %p\n",
			size, lp->tx_bd_dma, lp->tx_bd);

	memset(lp->tx_bd, 0, sizeof(*lp->tx_bd) * XEMACPS_SEND_BD_CNT);
	for (i = 0; i < XEMACPS_SEND_BD_CNT; i++) {
		cur_p = &lp->tx_bd[i];
		cur_p->ctrl = XEMACPS_TXBUF_USED_MASK;
	}
	cur_p = &lp->tx_bd[XEMACPS_SEND_BD_CNT - 1];
	/* wrap bit set for last BD, bdptr is moved to last here */
	cur_p->ctrl = (XEMACPS_TXBUF_WRAP_MASK | XEMACPS_TXBUF_USED_MASK);
	lp->tx_bd_freecnt = XEMACPS_SEND_BD_CNT;


	for (i = 0; i < XEMACPS_RECV_BD_CNT; i++) {
		cur_p = &lp->rx_bd[i];
		cur_p->ctrl = 0;
		/* Assign ownership back to hardware */
		cur_p->addr &= (~XEMACPS_RXBUF_NEW_MASK);
	}
	wmb();

	dev_dbg(&lp->pdev->dev,
		"lp->tx_bd %p lp->tx_bd_dma %p lp->tx_skb %p\n",
		lp->tx_bd, (void *)lp->tx_bd_dma, lp->tx_skb);
	dev_dbg(&lp->pdev->dev,
		"lp->rx_bd %p lp->rx_bd_dma %p lp->rx_skb %p\n",
		lp->rx_bd, (void *)lp->rx_bd_dma, lp->rx_skb);

	return 0;

err_out:
	xemacps_descriptor_free(lp);
	return -ENOMEM;
}



#ifdef CONFIG_XILINX_PS_EMAC_HWTSTAMP
/*
 * Initialize the GEM Time Stamp Unit
 */
static void xemacps_init_tsu(struct net_local *lp)
{

	memset(&lp->cycles, 0, sizeof(lp->cycles));
	lp->cycles.read = xemacps_read_clock;
	lp->cycles.mask = CLOCKSOURCE_MASK(64);
	lp->cycles.mult = 1;
	lp->cycles.shift = 0;

	/* Set registers so that rollover occurs soon to test this. */
	xemacps_write(lp->baseaddr, XEMACPS_1588NS_OFFSET, 0x00000000);
	xemacps_write(lp->baseaddr, XEMACPS_1588S_OFFSET, 0xFF800000);

	/* program the timer increment register with the numer of nanoseconds
	 * per clock tick.
	 *
	 * Note: The value is calculated based on the current operating
	 * frequency 50MHz
	 */
	xemacps_write(lp->baseaddr, XEMACPS_1588INC_OFFSET,
			(NS_PER_SEC/lp->ptpenetclk));

	timecounter_init(&lp->clock, &lp->cycles,
				ktime_to_ns(ktime_get_real()));
	/*
	 * Synchronize our NIC clock against system wall clock.
	 */
	memset(&lp->compare, 0, sizeof(lp->compare));
	lp->compare.source = &lp->clock;
	lp->compare.target = ktime_get_real;
	lp->compare.num_samples = 10;
	timecompare_update(&lp->compare, 0);

	/* Initialize hwstamp config */
	lp->hwtstamp_config.rx_filter = HWTSTAMP_FILTER_NONE;
	lp->hwtstamp_config.tx_type = HWTSTAMP_TX_OFF;

}
#endif /* CONFIG_XILINX_PS_EMAC_HWTSTAMP */

/**
 * xemacps_init_hw - Initialize hardware to known good state
 * @lp: local device instance pointer
 **/
static void xemacps_init_hw(struct net_local *lp)
{
	u32 regval;

	xemacps_reset_hw(lp);
	xemacps_set_hwaddr(lp);

	/* network configuration */
	regval  = 0;
	regval |= XEMACPS_NWCFG_FDEN_MASK;
	regval |= XEMACPS_NWCFG_RXCHKSUMEN_MASK;
	regval |= XEMACPS_NWCFG_PAUSECOPYDI_MASK;
	regval |= XEMACPS_NWCFG_FCSREM_MASK;
	regval |= XEMACPS_NWCFG_PAUSEEN_MASK;
	regval |= XEMACPS_NWCFG_100_MASK;
	regval |= XEMACPS_NWCFG_HDRXEN_MASK;

	regval |= (MDC_DIV_224 << XEMACPS_NWCFG_MDC_SHIFT_MASK);
	if (lp->ndev->flags & IFF_PROMISC)	/* copy all */
		regval |= XEMACPS_NWCFG_COPYALLEN_MASK;
	if (!(lp->ndev->flags & IFF_BROADCAST))	/* No broadcast */
		regval |= XEMACPS_NWCFG_BCASTDI_MASK;
	xemacps_write(lp->baseaddr, XEMACPS_NWCFG_OFFSET, regval);

	/* Init TX and RX DMA Q address */
	xemacps_write(lp->baseaddr, XEMACPS_RXQBASE_OFFSET, lp->rx_bd_dma);
	xemacps_write(lp->baseaddr, XEMACPS_TXQBASE_OFFSET, lp->tx_bd_dma);

	/* DMACR configurations */
	regval  = (((XEMACPS_RX_BUF_SIZE / XEMACPS_RX_BUF_UNIT) +
		((XEMACPS_RX_BUF_SIZE % XEMACPS_RX_BUF_UNIT) ? 1 : 0)) <<
		XEMACPS_DMACR_RXBUF_SHIFT);
	regval |= XEMACPS_DMACR_RXSIZE_MASK;
	regval |= XEMACPS_DMACR_TXSIZE_MASK;
	regval |= XEMACPS_DMACR_TCPCKSUM_MASK;
#ifdef __LITTLE_ENDIAN
	regval &= ~XEMACPS_DMACR_ENDIAN_MASK;
#endif
#ifdef __BIG_ENDIAN
	regval |= XEMACPS_DMACR_ENDIAN_MASK;
#endif
	regval |= XEMACPS_DMACR_BLENGTH_INCR16;
	xemacps_write(lp->baseaddr, XEMACPS_DMACR_OFFSET, regval);

	/* Enable TX, RX and MDIO port */
	regval  = 0;
	regval |= XEMACPS_NWCTRL_MDEN_MASK;
	regval |= XEMACPS_NWCTRL_TXEN_MASK;
	regval |= XEMACPS_NWCTRL_RXEN_MASK;
	xemacps_write(lp->baseaddr, XEMACPS_NWCTRL_OFFSET, regval);

#ifdef CONFIG_XILINX_PS_EMAC_HWTSTAMP
	/* Initialize the Time Stamp Unit */
	xemacps_init_tsu(lp);
#endif

	/* Enable interrupts */
	regval  = XEMACPS_IXR_ALL_MASK;
	xemacps_write(lp->baseaddr, XEMACPS_IER_OFFSET, regval);
}

/**
 * xemacps_resetrx_for_no_rxdata - Resets the Rx if there is no data
 * for a while (presently 100 msecs)
 * @data: Used for net_local instance pointer
 **/
static void xemacps_resetrx_for_no_rxdata(unsigned long data)
{
	struct net_local *lp = (struct net_local *)data;
	unsigned long regctrl;
	unsigned long tempcntr;
	unsigned long flags;

	tempcntr = xemacps_read(lp->baseaddr, XEMACPS_RXCNT_OFFSET);
	if ((!tempcntr) && (!(lp->lastrxfrmscntr))) {
		spin_lock_irqsave(&lp->nwctrlreg_lock, flags);
		regctrl = xemacps_read(lp->baseaddr,
				XEMACPS_NWCTRL_OFFSET);
		regctrl &= (~XEMACPS_NWCTRL_RXEN_MASK);
		xemacps_write(lp->baseaddr,
				XEMACPS_NWCTRL_OFFSET, regctrl);
		regctrl = xemacps_read(lp->baseaddr, XEMACPS_NWCTRL_OFFSET);
		regctrl |= (XEMACPS_NWCTRL_RXEN_MASK);
		xemacps_write(lp->baseaddr, XEMACPS_NWCTRL_OFFSET, regctrl);
		spin_unlock_irqrestore(&lp->nwctrlreg_lock, flags);
	}
	lp->lastrxfrmscntr = tempcntr;
}

/**
 * xemacps_update_stats - Update the statistic structure entries from
 * the corresponding emacps hardware statistic registers
 * @data: Used for net_local instance pointer
 **/
static void xemacps_update_stats(unsigned long data)
{
	struct net_local *lp = (struct net_local *)data;
	struct net_device_stats *nstat = &lp->stats;
	u32 cnt;

	cnt = xemacps_read(lp->baseaddr, XEMACPS_RXUNDRCNT_OFFSET);
	nstat->rx_errors += cnt;
	nstat->rx_length_errors += cnt;
<<<<<<< HEAD

	cnt = xemacps_read(lp->baseaddr, XEMACPS_RXOVRCNT_OFFSET);
	nstat->rx_errors += cnt;
	nstat->rx_length_errors += cnt;

	cnt = xemacps_read(lp->baseaddr, XEMACPS_RXJABCNT_OFFSET);
	nstat->rx_errors += cnt;
	nstat->rx_length_errors += cnt;

	cnt = xemacps_read(lp->baseaddr, XEMACPS_RXFCSCNT_OFFSET);
	nstat->rx_errors += cnt;
	nstat->rx_crc_errors += cnt;

	cnt = xemacps_read(lp->baseaddr, XEMACPS_RXLENGTHCNT_OFFSET);
	nstat->rx_errors += cnt;
	nstat->rx_length_errors += cnt;

	cnt = xemacps_read(lp->baseaddr, XEMACPS_RXALIGNCNT_OFFSET);
	nstat->rx_errors += cnt;
	nstat->rx_frame_errors += cnt;

	cnt = xemacps_read(lp->baseaddr, XEMACPS_RXRESERRCNT_OFFSET);
	nstat->rx_errors += cnt;
	nstat->rx_missed_errors += cnt;

=======

	cnt = xemacps_read(lp->baseaddr, XEMACPS_RXOVRCNT_OFFSET);
	nstat->rx_errors += cnt;
	nstat->rx_length_errors += cnt;

	cnt = xemacps_read(lp->baseaddr, XEMACPS_RXJABCNT_OFFSET);
	nstat->rx_errors += cnt;
	nstat->rx_length_errors += cnt;

	cnt = xemacps_read(lp->baseaddr, XEMACPS_RXFCSCNT_OFFSET);
	nstat->rx_errors += cnt;
	nstat->rx_crc_errors += cnt;

	cnt = xemacps_read(lp->baseaddr, XEMACPS_RXLENGTHCNT_OFFSET);
	nstat->rx_errors += cnt;
	nstat->rx_length_errors += cnt;

	cnt = xemacps_read(lp->baseaddr, XEMACPS_RXALIGNCNT_OFFSET);
	nstat->rx_errors += cnt;
	nstat->rx_frame_errors += cnt;

	cnt = xemacps_read(lp->baseaddr, XEMACPS_RXRESERRCNT_OFFSET);
	nstat->rx_errors += cnt;
	nstat->rx_missed_errors += cnt;

>>>>>>> f128e2ef
	cnt = xemacps_read(lp->baseaddr, XEMACPS_RXORCNT_OFFSET);
	nstat->rx_errors += cnt;
	nstat->rx_fifo_errors += cnt;

	cnt = xemacps_read(lp->baseaddr, XEMACPS_TXURUNCNT_OFFSET);
	nstat->tx_errors += cnt;
	nstat->tx_fifo_errors += cnt;

	cnt = xemacps_read(lp->baseaddr, XEMACPS_SNGLCOLLCNT_OFFSET);
	nstat->collisions += cnt;

	cnt = xemacps_read(lp->baseaddr, XEMACPS_MULTICOLLCNT_OFFSET);
	nstat->collisions += cnt;

	cnt = xemacps_read(lp->baseaddr, XEMACPS_EXCESSCOLLCNT_OFFSET);
	nstat->tx_errors += cnt;
	nstat->tx_aborted_errors += cnt;
	nstat->collisions += cnt;

	cnt = xemacps_read(lp->baseaddr, XEMACPS_LATECOLLCNT_OFFSET);
	nstat->tx_errors += cnt;
	nstat->collisions += cnt;

	cnt = xemacps_read(lp->baseaddr, XEMACPS_CSENSECNT_OFFSET);
	nstat->tx_errors += cnt;
	nstat->tx_carrier_errors += cnt;
}

/**
 * xemacps_gen_purpose_timerhandler - Timer handler that is called at regular
 * intervals upon expiry of the gen_purpose_timer defined in net_local struct.
 * @data: Used for net_local instance pointer
 *
 * This timer handler is used to update the statistics by calling the API
 * xemacps_update_stats. The statistics register can typically overflow pretty
 * quickly under heavy load conditions. This timer is used to periodically
 * read the stats registers and update the corresponding stats structure
 * entries. The stats registers when read reset to 0.
 **/
static void xemacps_gen_purpose_timerhandler(unsigned long data)
{
	struct net_local *lp = (struct net_local *)data;

	xemacps_update_stats(data);
	xemacps_resetrx_for_no_rxdata(data);
	mod_timer(&(lp->gen_purpose_timer),
		jiffies + msecs_to_jiffies(XEAMCPS_GEN_PURPOSE_TIMER_LOAD));
}

/**
 * xemacps_open - Called when a network device is made active
 * @ndev: network interface device structure
 * return 0 on success, negative value if error
 *
 * The open entry point is called when a network interface is made active
 * by the system (IFF_UP). At this point all resources needed for transmit
 * and receive operations are allocated, the interrupt handler is
 * registered with OS, the watchdog timer is started, and the stack is
 * notified that the interface is ready.
 *
 * note: if error(s), allocated resources before error require to be
 * released or system issues (such as memory) leak might happen.
 **/
static int xemacps_open(struct net_device *ndev)
{
	struct net_local *lp = netdev_priv(ndev);
	int rc;

	dev_dbg(&lp->pdev->dev, "open\n");
	if (!is_valid_ether_addr(ndev->dev_addr))
		return  -EADDRNOTAVAIL;

	rc = xemacps_descriptor_init(lp);
	if (rc) {
		dev_err(&lp->pdev->dev,
			"Unable to allocate DMA memory, rc %d\n", rc);
		return rc;
	}

	rc = pm_runtime_get(&lp->pdev->dev);
	if (rc < 0) {
		dev_err(&lp->pdev->dev, "pm_runtime_get() failed, rc %d\n", rc);
		goto err_free_rings;
	}

	xemacps_init_hw(lp);
	napi_enable(&lp->napi);
	rc = xemacps_mii_probe(ndev);
	if (rc != 0) {
		dev_err(&lp->pdev->dev,
			"%s mii_probe fail.\n", lp->mii_bus->name);
		if (rc == (-2)) {
			mdiobus_unregister(lp->mii_bus);
			kfree(lp->mii_bus->irq);
			mdiobus_free(lp->mii_bus);
		}
		rc = -ENXIO;
		goto err_pm_put;
	}

	setup_timer(&(lp->gen_purpose_timer), xemacps_gen_purpose_timerhandler,
							(unsigned long)lp);
	mod_timer(&(lp->gen_purpose_timer),
		jiffies + msecs_to_jiffies(XEAMCPS_GEN_PURPOSE_TIMER_LOAD));

	netif_carrier_on(ndev);
	netif_start_queue(ndev);
	tasklet_enable(&lp->tx_bdreclaim_tasklet);

	return 0;

err_pm_put:
	pm_runtime_put(&lp->pdev->dev);
err_free_rings:
	xemacps_descriptor_free(lp);

	return rc;
}

/**
 * xemacps_close - disable a network interface
 * @ndev: network interface device structure
 * return 0
 *
 * The close entry point is called when a network interface is de-activated
 * by OS. The hardware is still under the driver control, but needs to be
 * disabled. A global MAC reset is issued to stop the hardware, and all
 * transmit and receive resources are freed.
 **/
static int xemacps_close(struct net_device *ndev)
{
	struct net_local *lp = netdev_priv(ndev);

	del_timer(&(lp->gen_purpose_timer));
	netif_stop_queue(ndev);
	napi_disable(&lp->napi);
	tasklet_disable(&lp->tx_bdreclaim_tasklet);
	netif_carrier_off(ndev);
	xemacps_reset_hw(lp);
<<<<<<< HEAD
	if (lp->phy_dev) {
		if (lp->board_type == BOARD_TYPE_ZYNQ)
			phy_disconnect(lp->phy_dev);
	}
=======
	if (lp->phy_dev)
		phy_disconnect(lp->phy_dev);
>>>>>>> f128e2ef
	if (lp->gmii2rgmii_phy_node)
		phy_disconnect(lp->gmii2rgmii_phy_dev);
	mdelay(500);
	xemacps_descriptor_free(lp);

	pm_runtime_put(&lp->pdev->dev);

	return 0;
}

/**
 * xemacps_reinit_for_txtimeout - work queue scheduled for the tx timeout
 * handling.
 * @ndev: queue work structure
 **/
static void xemacps_reinit_for_txtimeout(struct work_struct *data)
{
	struct net_local *lp = container_of(data, struct net_local,
		txtimeout_reinit);
	int rc;

	netif_stop_queue(lp->ndev);
	spin_lock_bh(&lp->tx_lock);
	napi_disable(&lp->napi);
	tasklet_disable(&lp->tx_bdreclaim_tasklet);
	xemacps_reset_hw(lp);
	spin_unlock_bh(&lp->tx_lock);

<<<<<<< HEAD
	if (lp->phy_dev) {
		if (lp->board_type == BOARD_TYPE_ZYNQ)
			phy_stop(lp->phy_dev);
	}
=======
	if (lp->phy_dev)
		phy_stop(lp->phy_dev);
>>>>>>> f128e2ef

	xemacps_descriptor_free(lp);
	rc = xemacps_descriptor_init(lp);
	if (rc) {
		dev_err(&lp->pdev->dev,
			"Unable to allocate DMA memory, rc %d\n", rc);
		return;
	}

	xemacps_init_hw(lp);

	lp->link    = 0;
	lp->speed   = 0;
	lp->duplex  = -1;
	if (lp->phy_dev) {
		if (lp->board_type == BOARD_TYPE_ZYNQ)
			phy_start(lp->phy_dev);
	}
	napi_enable(&lp->napi);
	tasklet_enable(&lp->tx_bdreclaim_tasklet);
	netif_start_queue(lp->ndev);
}

/**
 * xemacps_tx_timeout - callback used when the transmitter has not made
 * any progress for dev->watchdog ticks.
 * @ndev: network interface device structure
 **/
static void xemacps_tx_timeout(struct net_device *ndev)
{
	struct net_local *lp = netdev_priv(ndev);

	dev_err(&lp->pdev->dev, "transmit timeout %lu ms, reseting...\n",
		TX_TIMEOUT * 1000UL / HZ);
	queue_work(lp->txtimeout_handler_wq, &lp->txtimeout_reinit);
}

/**
 * xemacps_set_mac_address - set network interface mac address
 * @ndev: network interface device structure
 * @addr: pointer to MAC address
 * return 0 on success, negative value if error
 **/
static int xemacps_set_mac_address(struct net_device *ndev, void *addr)
{
	struct net_local *lp = netdev_priv(ndev);
	struct sockaddr *hwaddr = (struct sockaddr *)addr;

	if (netif_running(ndev))
		return -EBUSY;

	if (!is_valid_ether_addr(hwaddr->sa_data))
		return -EADDRNOTAVAIL;

	dev_dbg(&lp->pdev->dev, "hwaddr 0x%x 0x%x 0x%x 0x%x 0x%x 0x%x\n",
		hwaddr->sa_data[0], hwaddr->sa_data[1], hwaddr->sa_data[2],
		hwaddr->sa_data[3], hwaddr->sa_data[4], hwaddr->sa_data[5]);

	memcpy(ndev->dev_addr, hwaddr->sa_data, ndev->addr_len);

	xemacps_set_hwaddr(lp);
	return 0;
}

/**
 * xemacps_start_xmit - transmit a packet (called by kernel)
 * @skb: socket buffer
 * @ndev: network interface device structure
 * return 0 on success, other value if error
 **/
static int xemacps_start_xmit(struct sk_buff *skb, struct net_device *ndev)
{
	struct net_local *lp = netdev_priv(ndev);
	dma_addr_t  mapping;
	unsigned int nr_frags, len;
	int i;
	u32 regval;
	void       *virt_addr;
	skb_frag_t *frag;
	struct xemacps_bd *cur_p;
	unsigned long flags;
<<<<<<< HEAD
=======
	int bd_tail;
	int temp_bd_index;
>>>>>>> f128e2ef

	nr_frags = skb_shinfo(skb)->nr_frags + 1;
	spin_lock_bh(&lp->tx_lock);

	cur_p = &(lp->tx_bd[lp->tx_bd_tail]);
	if (nr_frags >= lp->tx_bd_freecnt) {
		netif_stop_queue(ndev); /* stop send queue */
		spin_unlock_bh(&lp->tx_lock);
		return NETDEV_TX_BUSY;
	}
	lp->tx_bd_freecnt -= nr_frags;
	frag = &skb_shinfo(skb)->frags[0];
	bd_tail = lp->tx_bd_tail;
	for (i = 0; i < nr_frags; i++) {
		if (i == 0) {
			len = skb_headlen(skb);
			mapping = dma_map_single(&lp->pdev->dev, skb->data,
				len, DMA_TO_DEVICE);
		} else {
			len = skb_frag_size(frag);
			virt_addr = skb_frag_address(frag);
			mapping = dma_map_single(&lp->pdev->dev, virt_addr,
				len, DMA_TO_DEVICE);
			frag++;
			skb_get(skb);
		}

		lp->tx_skb[lp->tx_bd_tail].skb = skb;
		lp->tx_skb[lp->tx_bd_tail].mapping = mapping;
		lp->tx_skb[lp->tx_bd_tail].len = len;
		cur_p->addr = mapping;

		/* Preserve only critical status bits.  Packet is NOT to be
		 * committed to hardware at this time. This ensures that
		 * the Used bit will still be set. The clearing of Used bits
		 * happen in a loop after this loop.
		 */
		regval = cur_p->ctrl;
		regval &= (XEMACPS_TXBUF_USED_MASK | XEMACPS_TXBUF_WRAP_MASK);
		/* update length field */
		regval |= ((regval & ~XEMACPS_TXBUF_LEN_MASK) | len);
		/* last fragment of this packet? */
		if (i == (nr_frags - 1))
			regval |= XEMACPS_TXBUF_LAST_MASK;
		cur_p->ctrl = regval;

		lp->tx_bd_tail++;
		lp->tx_bd_tail = lp->tx_bd_tail % XEMACPS_SEND_BD_CNT;

		cur_p = &(lp->tx_bd[lp->tx_bd_tail]);
	}
<<<<<<< HEAD
=======

	/* Remember the bd index for the first bd in the bd chain allocated
	 * for the fragments. The Used bit for the 1st BD will need to be
	 * updated last.
	 */
	temp_bd_index = bd_tail;
	bd_tail++;
	bd_tail = bd_tail % XEMACPS_SEND_BD_CNT;
	cur_p = &(lp->tx_bd[bd_tail]);
	/* Clear the used bits for the BDs for a packet that consists of
	 *  multiple BDs. For single BD packets, this loop will not execute.
	 *  For multiple BD packets, the Used bit updates will happen for
	 * all BDs except the 1st BD in the BD chain allocated for the packet.
	 */
	for (i = 1; i < nr_frags; i++) {
		regval = cur_p->ctrl;
		regval &= ~XEMACPS_TXBUF_USED_MASK;
		cur_p->ctrl = regval;
		bd_tail++;
		bd_tail = bd_tail % XEMACPS_SEND_BD_CNT;
		cur_p = &(lp->tx_bd[bd_tail]);
	}
	/* Clear the Used bit. For single BD packets, the clearing of
	 * Used bit happens here. For multi-BD packets, the clearing of
	 * the Used bit of the 1st BD happens here.
	 */
	cur_p = &(lp->tx_bd[temp_bd_index]);
	regval = cur_p->ctrl;
	regval &= ~XEMACPS_TXBUF_USED_MASK;
	cur_p->ctrl = regval;

>>>>>>> f128e2ef
	wmb();
	spin_lock_irqsave(&lp->nwctrlreg_lock, flags);
	regval = xemacps_read(lp->baseaddr, XEMACPS_NWCTRL_OFFSET);
	xemacps_write(lp->baseaddr, XEMACPS_NWCTRL_OFFSET,
			(regval | XEMACPS_NWCTRL_STARTTX_MASK));
	spin_unlock_irqrestore(&lp->nwctrlreg_lock, flags);

	spin_unlock_bh(&lp->tx_lock);
	ndev->trans_start = jiffies;
	return 0;
}

/*
 * Get the MAC Address bit from the specified position
 */
static unsigned get_bit(u8 *mac, unsigned bit)
{
	unsigned byte;

	byte = mac[bit / 8];
	byte >>= (bit & 0x7);
	byte &= 1;

	return byte;
}

/*
 * Calculate a GEM MAC Address hash index
 */
static unsigned calc_mac_hash(u8 *mac)
{
	int index_bit, mac_bit;
	unsigned hash_index;

	hash_index = 0;
	mac_bit = 5;
	for (index_bit = 5; index_bit >= 0; index_bit--) {
		hash_index |= (get_bit(mac,  mac_bit) ^
					get_bit(mac, mac_bit + 6) ^
					get_bit(mac, mac_bit + 12) ^
					get_bit(mac, mac_bit + 18) ^
					get_bit(mac, mac_bit + 24) ^
					get_bit(mac, mac_bit + 30) ^
					get_bit(mac, mac_bit + 36) ^
					get_bit(mac, mac_bit + 42))
						<< index_bit;
		mac_bit--;
	}

	return hash_index;
}

/**
 * xemacps_set_hashtable - Add multicast addresses to the internal
 * multicast-hash table. Called from xemac_set_rx_mode().
 * @ndev: network interface device structure
 *
 * The hash address register is 64 bits long and takes up two
 * locations in the memory map.  The least significant bits are stored
 * in EMAC_HSL and the most significant bits in EMAC_HSH.
 *
 * The unicast hash enable and the multicast hash enable bits in the
 * network configuration register enable the reception of hash matched
 * frames. The destination address is reduced to a 6 bit index into
 * the 64 bit hash register using the following hash function.  The
 * hash function is an exclusive or of every sixth bit of the
 * destination address.
 *
 * hi[5] = da[5] ^ da[11] ^ da[17] ^ da[23] ^ da[29] ^ da[35] ^ da[41] ^ da[47]
 * hi[4] = da[4] ^ da[10] ^ da[16] ^ da[22] ^ da[28] ^ da[34] ^ da[40] ^ da[46]
 * hi[3] = da[3] ^ da[09] ^ da[15] ^ da[21] ^ da[27] ^ da[33] ^ da[39] ^ da[45]
 * hi[2] = da[2] ^ da[08] ^ da[14] ^ da[20] ^ da[26] ^ da[32] ^ da[38] ^ da[44]
 * hi[1] = da[1] ^ da[07] ^ da[13] ^ da[19] ^ da[25] ^ da[31] ^ da[37] ^ da[43]
 * hi[0] = da[0] ^ da[06] ^ da[12] ^ da[18] ^ da[24] ^ da[30] ^ da[36] ^ da[42]
 *
 * da[0] represents the least significant bit of the first byte
 * received, that is, the multicast/unicast indicator, and da[47]
 * represents the most significant bit of the last byte received.  If
 * the hash index, hi[n], points to a bit that is set in the hash
 * register then the frame will be matched according to whether the
 * frame is multicast or unicast.  A multicast match will be signalled
 * if the multicast hash enable bit is set, da[0] is 1 and the hash
 * index points to a bit set in the hash register.  A unicast match
 * will be signalled if the unicast hash enable bit is set, da[0] is 0
 * and the hash index points to a bit set in the hash register.  To
 * receive all multicast frames, the hash register should be set with
 * all ones and the multicast hash enable bit should be set in the
 * network configuration register.
 **/
static void xemacps_set_hashtable(struct net_device *ndev)
{
	struct netdev_hw_addr *curr;
	u32 regvalh, regvall, hash_index;
	u8 *mc_addr;
	struct net_local *lp;

	lp = netdev_priv(ndev);

	regvalh = regvall = 0;

	netdev_for_each_mc_addr(curr, ndev) {
		if (!curr)	/* end of list */
			break;
		mc_addr = curr->addr;
		hash_index = calc_mac_hash(mc_addr);

		if (hash_index >= XEMACPS_MAX_HASH_BITS) {
			dev_err(&lp->pdev->dev,
					"hash calculation out of range %d\n",
					hash_index);
			break;
		}
		if (hash_index < 32)
			regvall |= (1 << hash_index);
		else
			regvalh |= (1 << (hash_index - 32));
	}

	xemacps_write(lp->baseaddr, XEMACPS_HASHL_OFFSET, regvall);
	xemacps_write(lp->baseaddr, XEMACPS_HASHH_OFFSET, regvalh);
}

/**
 * xemacps_set_rx_mode - enable/disable promiscuous and multicast modes
 * @ndev: network interface device structure
 **/
static void xemacps_set_rx_mode(struct net_device *ndev)
{
	struct net_local *lp = netdev_priv(ndev);
	u32 regval;

	regval = xemacps_read(lp->baseaddr, XEMACPS_NWCFG_OFFSET);

	/* promisc mode */
	if (ndev->flags & IFF_PROMISC)
		regval |= XEMACPS_NWCFG_COPYALLEN_MASK;
	if (!(ndev->flags & IFF_PROMISC))
		regval &= ~XEMACPS_NWCFG_COPYALLEN_MASK;

	/* All multicast mode */
	if (ndev->flags & IFF_ALLMULTI) {
		regval |= XEMACPS_NWCFG_MCASTHASHEN_MASK;
		xemacps_write(lp->baseaddr, XEMACPS_HASHL_OFFSET, ~0UL);
		xemacps_write(lp->baseaddr, XEMACPS_HASHH_OFFSET, ~0UL);
	/* Specific multicast mode */
	} else if ((ndev->flags & IFF_MULTICAST)
			&& (netdev_mc_count(ndev) > 0)) {
		regval |= XEMACPS_NWCFG_MCASTHASHEN_MASK;
		xemacps_set_hashtable(ndev);
	/* Disable multicast mode */
	} else {
		xemacps_write(lp->baseaddr, XEMACPS_HASHL_OFFSET, 0x0);
		xemacps_write(lp->baseaddr, XEMACPS_HASHH_OFFSET, 0x0);
		regval &= ~XEMACPS_NWCFG_MCASTHASHEN_MASK;
	}

	/* broadcast mode */
	if (ndev->flags & IFF_BROADCAST)
		regval &= ~XEMACPS_NWCFG_BCASTDI_MASK;
	/* No broadcast */
	if (!(ndev->flags & IFF_BROADCAST))
		regval |= XEMACPS_NWCFG_BCASTDI_MASK;

	xemacps_write(lp->baseaddr, XEMACPS_NWCFG_OFFSET, regval);
}

#define MIN_MTU 60
#define MAX_MTU 1500
/**
 * xemacps_change_mtu - Change maximum transfer unit
 * @ndev: network interface device structure
 * @new_mtu: new vlaue for maximum frame size
 * return: 0 on success, negative value if error.
 **/
static int xemacps_change_mtu(struct net_device *ndev, int new_mtu)
{
	if ((new_mtu < MIN_MTU) ||
		((new_mtu + ndev->hard_header_len) > MAX_MTU))
		return -EINVAL;

	ndev->mtu = new_mtu;	/* change mtu in net_device structure */
	return 0;
}

/**
 * xemacps_get_settings - get device specific settings.
 * Usage: Issue "ethtool ethX" under linux prompt.
 * @ndev: network device
 * @ecmd: ethtool command structure
 * return: 0 on success, negative value if error.
 **/
static int
xemacps_get_settings(struct net_device *ndev, struct ethtool_cmd *ecmd)
{
	struct net_local *lp = netdev_priv(ndev);
	struct phy_device *phydev = lp->phy_dev;

	if (!phydev)
		return -ENODEV;

	return phy_ethtool_gset(phydev, ecmd);
}

/**
 * xemacps_set_settings - set device specific settings.
 * Usage: Issue "ethtool -s ethX speed 1000" under linux prompt
 * to change speed
 * @ndev: network device
 * @ecmd: ethtool command structure
 * return: 0 on success, negative value if error.
 **/
static int
xemacps_set_settings(struct net_device *ndev, struct ethtool_cmd *ecmd)
{
	struct net_local *lp = netdev_priv(ndev);
	struct phy_device *phydev = lp->phy_dev;

	if (!phydev)
		return -ENODEV;

	return phy_ethtool_sset(phydev, ecmd);
}

/**
 * xemacps_get_drvinfo - report driver information
 * Usage: Issue "ethtool -i ethX" under linux prompt
 * @ndev: network device
 * @ed: device driver information structure
 **/
static void
xemacps_get_drvinfo(struct net_device *ndev, struct ethtool_drvinfo *ed)
{
	struct net_local *lp = netdev_priv(ndev);

	memset(ed, 0, sizeof(struct ethtool_drvinfo));
	strcpy(ed->driver, lp->pdev->dev.driver->name);
	strcpy(ed->version, DRIVER_VERSION);
}

/**
 * xemacps_get_ringparam - get device dma ring information.
 * Usage: Issue "ethtool -g ethX" under linux prompt
 * @ndev: network device
 * @erp: ethtool ring parameter structure
 **/
static void
xemacps_get_ringparam(struct net_device *ndev, struct ethtool_ringparam *erp)
{
	memset(erp, 0, sizeof(struct ethtool_ringparam));

	erp->rx_max_pending = XEMACPS_RECV_BD_CNT;
	erp->tx_max_pending = XEMACPS_SEND_BD_CNT;
	erp->rx_pending = 0;
	erp->tx_pending = 0;
}

/**
 * xemacps_get_wol - get device wake on lan status
 * Usage: Issue "ethtool ethX" under linux prompt
 * @ndev: network device
 * @ewol: wol status
 **/
static void
xemacps_get_wol(struct net_device *ndev, struct ethtool_wolinfo *ewol)
{
	struct net_local *lp = netdev_priv(ndev);
	u32 regval;

	ewol->supported = WAKE_MAGIC | WAKE_ARP | WAKE_UCAST | WAKE_MCAST;

	regval = xemacps_read(lp->baseaddr, XEMACPS_WOL_OFFSET);
	if (regval | XEMACPS_WOL_MCAST_MASK)
		ewol->wolopts |= WAKE_MCAST;
	if (regval | XEMACPS_WOL_ARP_MASK)
		ewol->wolopts |= WAKE_ARP;
	if (regval | XEMACPS_WOL_SPEREG1_MASK)
		ewol->wolopts |= WAKE_UCAST;
	if (regval | XEMACPS_WOL_MAGIC_MASK)
		ewol->wolopts |= WAKE_MAGIC;

}

/**
 * xemacps_set_wol - set device wake on lan configuration
 * Usage: Issue "ethtool -s ethX wol u|m|b|g" under linux prompt to enable
 * specified type of packet.
 * Usage: Issue "ethtool -s ethX wol d" under linux prompt to disable
 * this feature.
 * @ndev: network device
 * @ewol: wol status
 * return 0 on success, negative value if not supported
 **/
static int
xemacps_set_wol(struct net_device *ndev, struct ethtool_wolinfo *ewol)
{
	struct net_local *lp = netdev_priv(ndev);
	u32 regval;

	if (ewol->wolopts & ~(WAKE_MAGIC | WAKE_ARP | WAKE_UCAST | WAKE_MCAST))
		return -EOPNOTSUPP;

	regval  = xemacps_read(lp->baseaddr, XEMACPS_WOL_OFFSET);
	regval &= ~(XEMACPS_WOL_MCAST_MASK | XEMACPS_WOL_ARP_MASK |
		XEMACPS_WOL_SPEREG1_MASK | XEMACPS_WOL_MAGIC_MASK);

	if (ewol->wolopts & WAKE_MAGIC)
		regval |= XEMACPS_WOL_MAGIC_MASK;
	if (ewol->wolopts & WAKE_ARP)
		regval |= XEMACPS_WOL_ARP_MASK;
	if (ewol->wolopts & WAKE_UCAST)
		regval |= XEMACPS_WOL_SPEREG1_MASK;
	if (ewol->wolopts & WAKE_MCAST)
		regval |= XEMACPS_WOL_MCAST_MASK;

	xemacps_write(lp->baseaddr, XEMACPS_WOL_OFFSET, regval);

	return 0;
}

/**
 * xemacps_get_pauseparam - get device pause status
 * Usage: Issue "ethtool -a ethX" under linux prompt
 * @ndev: network device
 * @epauseparam: pause parameter
 *
 * note: hardware supports only tx flow control
 **/
static void
xemacps_get_pauseparam(struct net_device *ndev,
		struct ethtool_pauseparam *epauseparm)
{
	struct net_local *lp = netdev_priv(ndev);
	u32 regval;

	epauseparm->autoneg  = 0;
	epauseparm->rx_pause = 0;

	regval = xemacps_read(lp->baseaddr, XEMACPS_NWCFG_OFFSET);
	epauseparm->tx_pause = regval & XEMACPS_NWCFG_PAUSEEN_MASK;
}

/**
 * xemacps_set_pauseparam - set device pause parameter(flow control)
 * Usage: Issue "ethtool -A ethX tx on|off" under linux prompt
 * @ndev: network device
 * @epauseparam: pause parameter
 * return 0 on success, negative value if not supported
 *
 * note: hardware supports only tx flow control
 **/
static int
xemacps_set_pauseparam(struct net_device *ndev,
		struct ethtool_pauseparam *epauseparm)
{
	struct net_local *lp = netdev_priv(ndev);
	u32 regval;

	if (netif_running(ndev)) {
		dev_err(&lp->pdev->dev,
			"Please stop netif before apply configruation\n");
		return -EFAULT;
	}

	regval = xemacps_read(lp->baseaddr, XEMACPS_NWCFG_OFFSET);

	if (epauseparm->tx_pause)
		regval |= XEMACPS_NWCFG_PAUSEEN_MASK;
	if (!(epauseparm->tx_pause))
		regval &= ~XEMACPS_NWCFG_PAUSEEN_MASK;

	xemacps_write(lp->baseaddr, XEMACPS_NWCFG_OFFSET, regval);
	return 0;
}

/**
 * xemacps_get_stats - get device statistic raw data in 64bit mode
 * @ndev: network device
 **/
static struct net_device_stats
*xemacps_get_stats(struct net_device *ndev)
{
	struct net_local *lp = netdev_priv(ndev);
	struct net_device_stats *nstat = &lp->stats;

	xemacps_update_stats((unsigned long)lp);
	return nstat;
}

static struct ethtool_ops xemacps_ethtool_ops = {
	.get_settings   = xemacps_get_settings,
	.set_settings   = xemacps_set_settings,
	.get_drvinfo    = xemacps_get_drvinfo,
	.get_link       = ethtool_op_get_link, /* ethtool default */
	.get_ringparam  = xemacps_get_ringparam,
	.get_wol        = xemacps_get_wol,
	.set_wol        = xemacps_set_wol,
	.get_pauseparam = xemacps_get_pauseparam,
	.set_pauseparam = xemacps_set_pauseparam,
};

#ifdef CONFIG_XILINX_PS_EMAC_HWTSTAMP
static int xemacps_hwtstamp_ioctl(struct net_device *netdev,
				struct ifreq *ifr, int cmd)
{
	struct hwtstamp_config config;
	struct net_local *lp;
	u32 regval;

	lp = netdev_priv(netdev);

	if (copy_from_user(&config, ifr->ifr_data, sizeof(config)))
		return -EFAULT;

	/* reserved for future extensions */
	if (config.flags)
		return -EINVAL;

	if ((config.tx_type != HWTSTAMP_TX_OFF) &&
		(config.tx_type != HWTSTAMP_TX_ON))
		return -ERANGE;

	switch (config.rx_filter) {
	case HWTSTAMP_FILTER_NONE:
		break;
	case HWTSTAMP_FILTER_PTP_V1_L4_EVENT:
	case HWTSTAMP_FILTER_PTP_V2_L4_EVENT:
	case HWTSTAMP_FILTER_PTP_V2_L2_EVENT:
	case HWTSTAMP_FILTER_ALL:
	case HWTSTAMP_FILTER_PTP_V1_L4_SYNC:
	case HWTSTAMP_FILTER_PTP_V1_L4_DELAY_REQ:
	case HWTSTAMP_FILTER_PTP_V2_L2_SYNC:
	case HWTSTAMP_FILTER_PTP_V2_L4_SYNC:
	case HWTSTAMP_FILTER_PTP_V2_L2_DELAY_REQ:
	case HWTSTAMP_FILTER_PTP_V2_L4_DELAY_REQ:
	case HWTSTAMP_FILTER_PTP_V2_EVENT:
	case HWTSTAMP_FILTER_PTP_V2_SYNC:
	case HWTSTAMP_FILTER_PTP_V2_DELAY_REQ:
		config.rx_filter = HWTSTAMP_FILTER_ALL;
		regval = xemacps_read(lp->baseaddr, XEMACPS_NWCTRL_OFFSET);
		xemacps_write(lp->baseaddr, XEMACPS_NWCTRL_OFFSET,
			(regval | XEMACPS_NWCTRL_RXTSTAMP_MASK));
		break;
	default:
		return -ERANGE;
	}

	config.tx_type = HWTSTAMP_TX_ON;
	lp->hwtstamp_config = config;

	return copy_to_user(ifr->ifr_data, &config, sizeof(config)) ?
		-EFAULT : 0;
}
#endif /* CONFIG_XILINX_PS_EMAC_HWTSTAMP */

/**
 * xemacps_ioctl - ioctl entry point
 * @ndev: network device
 * @rq: interface request ioctl
 * @cmd: command code
 *
 * Called when user issues an ioctl request to the network device.
 **/
static int xemacps_ioctl(struct net_device *ndev, struct ifreq *rq, int cmd)
{
	struct net_local *lp = netdev_priv(ndev);
	struct phy_device *phydev = lp->phy_dev;

	if (!netif_running(ndev))
		return -EINVAL;

	if (!phydev)
		return -ENODEV;

	switch (cmd) {
	case SIOCGMIIPHY:
	case SIOCGMIIREG:
	case SIOCSMIIREG:
		return phy_mii_ioctl(phydev, rq, cmd);
#ifdef CONFIG_XILINX_PS_EMAC_HWTSTAMP
	case SIOCSHWTSTAMP:
		return xemacps_hwtstamp_ioctl(ndev, rq, cmd);
#endif
	default:
		dev_info(&lp->pdev->dev, "ioctl %d not implemented.\n", cmd);
		return -EOPNOTSUPP;
	}

}

/**
 * xemacps_probe - Platform driver probe
 * @pdev: Pointer to platform device structure
 *
 * Return 0 on success, negative value if error
 */
static int xemacps_probe(struct platform_device *pdev)
{
	struct resource *r_mem = NULL;
	struct resource *r_irq = NULL;
	struct net_device *ndev;
	struct net_local *lp;
	u32 regval = 0;
	int rc = -ENXIO;

	r_mem = platform_get_resource(pdev, IORESOURCE_MEM, 0);
	r_irq = platform_get_resource(pdev, IORESOURCE_IRQ, 0);
	if (!r_mem || !r_irq) {
		dev_err(&pdev->dev, "no IO resource defined.\n");
		rc = -ENXIO;
		goto err_out;
	}

	ndev = alloc_etherdev(sizeof(*lp));
	if (!ndev) {
		dev_err(&pdev->dev, "etherdev allocation failed.\n");
		rc = -ENOMEM;
		goto err_out;
	}

	SET_NETDEV_DEV(ndev, &pdev->dev);

	lp = netdev_priv(ndev);
	lp->pdev = pdev;
	lp->ndev = ndev;

	spin_lock_init(&lp->tx_lock);
	spin_lock_init(&lp->rx_lock);
	spin_lock_init(&lp->nwctrlreg_lock);

	lp->baseaddr = ioremap(r_mem->start, (r_mem->end - r_mem->start + 1));
	if (!lp->baseaddr) {
		dev_err(&pdev->dev, "failed to map baseaddress.\n");
		rc = -ENOMEM;
		goto err_out_free_netdev;
	}

	dev_dbg(&lp->pdev->dev, "BASEADDRESS hw: %p virt: %p\n",
			(void *)r_mem->start, lp->baseaddr);

	ndev->irq = platform_get_irq(pdev, 0);

	rc = request_irq(ndev->irq, xemacps_interrupt, 0,
		ndev->name, ndev);
	if (rc) {
		dev_err(&lp->pdev->dev, "Unable to request IRQ %p, error %d\n",
				r_irq, rc);
		goto err_out_iounmap;
	}

	ndev->netdev_ops = &netdev_ops;
	ndev->watchdog_timeo = TX_TIMEOUT;
	ndev->ethtool_ops = &xemacps_ethtool_ops;
	ndev->base_addr = r_mem->start;
	ndev->features = NETIF_F_IP_CSUM | NETIF_F_FRAGLIST | NETIF_F_SG;
	netif_napi_add(ndev, &lp->napi, xemacps_rx_poll, XEMACPS_NAPI_WEIGHT);

	lp->ip_summed = CHECKSUM_UNNECESSARY;

	rc = register_netdev(ndev);
	if (rc) {
		dev_err(&pdev->dev, "Cannot register net device, aborting.\n");
		goto err_out_free_irq;
	}

	if (ndev->irq == 54)
		lp->enetnum = 0;
	else
		lp->enetnum = 1;

	if (lp->enetnum == 0)
		lp->aperclk = clk_get_sys("GEM0_APER", NULL);
	else
		lp->aperclk = clk_get_sys("GEM1_APER", NULL);
	if (IS_ERR(lp->aperclk)) {
		dev_err(&pdev->dev, "APER clock not found.\n");
		rc = PTR_ERR(lp->aperclk);
		goto err_out_unregister_netdev;
	}
	if (lp->enetnum == 0)
		lp->devclk = clk_get_sys("GEM0", NULL);
	else
		lp->devclk = clk_get_sys("GEM1", NULL);
	if (IS_ERR(lp->devclk)) {
		dev_err(&pdev->dev, "Device clock not found.\n");
		rc = PTR_ERR(lp->devclk);
		goto err_out_clk_put_aper;
	}

	rc = clk_prepare_enable(lp->aperclk);
	if (rc) {
		dev_err(&pdev->dev, "Unable to enable APER clock.\n");
		goto err_out_clk_put;
	}
	rc = clk_prepare_enable(lp->devclk);
	if (rc) {
		dev_err(&pdev->dev, "Unable to enable device clock.\n");
		goto err_out_clk_dis_aper;
	}

	lp->clk_rate_change_nb.notifier_call = xemacps_clk_notifier_cb;
	lp->clk_rate_change_nb.next = NULL;
	if (clk_notifier_register(lp->devclk, &lp->clk_rate_change_nb))
		dev_warn(&pdev->dev,
			"Unable to register clock notifier.\n");

#ifdef CONFIG_XILINX_PS_EMAC_HWTSTAMP
	prop = of_get_property(lp->pdev->dev.of_node,
				"xlnx,ptp-enet-clock", NULL);
	if (prop)
		lp->ptpenetclk = (u32)be32_to_cpup(prop);
	else
		lp->ptpenetclk = 133333328;
#endif

	lp->phy_node = of_parse_phandle(lp->pdev->dev.of_node,
						"phy-handle", 0);
	lp->gmii2rgmii_phy_node = of_parse_phandle(lp->pdev->dev.of_node,
						"gmii2rgmii-phy-handle", 0);
	rc = of_get_phy_mode(lp->pdev->dev.of_node);
	if (rc < 0) {
		dev_err(&lp->pdev->dev, "error in getting phy i/f\n");
		goto err_out_unregister_clk_notifier;
<<<<<<< HEAD
	}

	lp->phy_interface = rc;

	if (lp->board_type == BOARD_TYPE_ZYNQ) {
		/* Set MDIO clock divider */
		regval = (MDC_DIV_224 << XEMACPS_NWCFG_MDC_SHIFT_MASK);
		xemacps_write(lp->baseaddr, XEMACPS_NWCFG_OFFSET, regval);
=======
>>>>>>> f128e2ef
	}

	lp->phy_interface = rc;

	/* Set MDIO clock divider */
	regval = (MDC_DIV_224 << XEMACPS_NWCFG_MDC_SHIFT_MASK);
	xemacps_write(lp->baseaddr, XEMACPS_NWCFG_OFFSET, regval);


	regval = XEMACPS_NWCTRL_MDEN_MASK;
	xemacps_write(lp->baseaddr, XEMACPS_NWCTRL_OFFSET, regval);

	rc = xemacps_mii_init(lp);
	if (rc) {
		dev_err(&lp->pdev->dev, "error in xemacps_mii_init\n");
		goto err_out_unregister_clk_notifier;
	}

	xemacps_update_hwaddr(lp);
	tasklet_init(&lp->tx_bdreclaim_tasklet, xemacps_tx_poll,
		     (unsigned long) ndev);
	tasklet_disable(&lp->tx_bdreclaim_tasklet);

	lp->txtimeout_handler_wq = create_singlethread_workqueue(DRIVER_NAME);
	INIT_WORK(&lp->txtimeout_reinit, xemacps_reinit_for_txtimeout);

	platform_set_drvdata(pdev, ndev);
	pm_runtime_set_active(&pdev->dev);
	pm_runtime_enable(&pdev->dev);

	dev_info(&lp->pdev->dev, "pdev->id %d, baseaddr 0x%08lx, irq %d\n",
		pdev->id, ndev->base_addr, ndev->irq);

	return 0;

err_out_unregister_clk_notifier:
	clk_notifier_unregister(lp->devclk, &lp->clk_rate_change_nb);
	clk_disable_unprepare(lp->devclk);
err_out_clk_dis_aper:
	clk_disable_unprepare(lp->aperclk);
err_out_clk_put:
	clk_put(lp->devclk);
err_out_clk_put_aper:
	clk_put(lp->aperclk);
err_out_unregister_netdev:
	unregister_netdev(ndev);
err_out_free_irq:
	free_irq(ndev->irq, ndev);
err_out_iounmap:
	iounmap(lp->baseaddr);
err_out_free_netdev:
	free_netdev(ndev);
err_out:
	platform_set_drvdata(pdev, NULL);
	return rc;
}

/**
 * xemacps_remove - called when platform driver is unregistered
 * @pdev: Pointer to the platform device structure
 *
 * return: 0 on success
 */
static int __exit xemacps_remove(struct platform_device *pdev)
{
	struct net_device *ndev = platform_get_drvdata(pdev);
	struct net_local *lp;

	if (ndev) {
		lp = netdev_priv(ndev);
		if (lp->phy_dev)
			phy_disconnect(lp->phy_dev);

		mdiobus_unregister(lp->mii_bus);
		kfree(lp->mii_bus->irq);
		mdiobus_free(lp->mii_bus);
		unregister_netdev(ndev);
		free_irq(ndev->irq, ndev);
		iounmap(lp->baseaddr);
		free_netdev(ndev);
		platform_set_drvdata(pdev, NULL);

		clk_notifier_unregister(lp->devclk, &lp->clk_rate_change_nb);
		clk_disable_unprepare(lp->devclk);
		clk_put(lp->devclk);
		clk_disable_unprepare(lp->aperclk);
		clk_put(lp->aperclk);
	}

	return 0;
}

#ifdef CONFIG_PM_NOT_DEFINE
#ifdef CONFIG_PM_SLEEP
/**
 * xemacps_suspend - Suspend event
 * @device: Pointer to device structure
 *
 * Return 0
 */
static int xemacps_suspend(struct device *device)
{
	struct platform_device *pdev = container_of(device,
			struct platform_device, dev);
	struct net_device *ndev = platform_get_drvdata(pdev);
	struct net_local *lp = netdev_priv(ndev);

	netif_device_detach(ndev);
	if (!pm_runtime_suspended(device)) {
		clk_disable(lp->devclk);
		clk_disable(lp->aperclk);
	}
	return 0;
}

/**
 * xemacps_resume - Resume after previous suspend
 * @pdev: Pointer to platform device structure
 *
 * Returns 0 on success, errno otherwise.
 */
static int xemacps_resume(struct device *device)
{
	struct platform_device *pdev = container_of(device,
			struct platform_device, dev);
	struct net_device *ndev = platform_get_drvdata(pdev);
	struct net_local *lp = netdev_priv(ndev);

	if (!pm_runtime_suspended(device)) {
		int ret;

		ret = clk_enable(lp->aperclk);
		if (ret)
			return ret;

		ret = clk_enable(lp->devclk);
		if (ret) {
			clk_disable(lp->aperclk);
			return ret;
		}
	}
	netif_device_attach(ndev);
	return 0;
}
#endif /* ! CONFIG_PM_SLEEP */

#ifdef CONFIG_PM_RUNTIME
static int xemacps_runtime_idle(struct device *dev)
{
	return pm_schedule_suspend(dev, 1);
}

static int xemacps_runtime_resume(struct device *device)
{
	int ret;
	struct platform_device *pdev = container_of(device,
			struct platform_device, dev);
	struct net_device *ndev = platform_get_drvdata(pdev);
	struct net_local *lp = netdev_priv(ndev);

	ret = clk_enable(lp->aperclk);
	if (ret)
		return ret;

	ret = clk_enable(lp->devclk);
	if (ret) {
		clk_disable(lp->aperclk);
		return ret;
	}

	return 0;
}

static int xemacps_runtime_suspend(struct device *device)
{
	struct platform_device *pdev = container_of(device,
			struct platform_device, dev);
	struct net_device *ndev = platform_get_drvdata(pdev);
	struct net_local *lp = netdev_priv(ndev);

	clk_disable(lp->devclk);
	clk_disable(lp->aperclk);
	return 0;
}
#endif /* CONFIG_PM_RUNTIME */

static const struct dev_pm_ops xemacps_dev_pm_ops = {
	SET_SYSTEM_SLEEP_PM_OPS(xemacps_suspend, xemacps_resume)
	SET_RUNTIME_PM_OPS(xemacps_runtime_suspend, xemacps_runtime_resume,
			xemacps_runtime_idle)
};
#define XEMACPS_PM	(&xemacps_dev_pm_ops)
#else /* ! CONFIG_PM */
#define XEMACPS_PM	NULL
#endif /* ! CONFIG_PM */

static struct net_device_ops netdev_ops = {
	.ndo_open		= xemacps_open,
	.ndo_stop		= xemacps_close,
	.ndo_start_xmit		= xemacps_start_xmit,
	.ndo_set_rx_mode	= xemacps_set_rx_mode,
	.ndo_set_mac_address    = xemacps_set_mac_address,
	.ndo_do_ioctl		= xemacps_ioctl,
	.ndo_change_mtu		= xemacps_change_mtu,
	.ndo_tx_timeout		= xemacps_tx_timeout,
	.ndo_get_stats		= xemacps_get_stats,
};

static struct of_device_id xemacps_of_match[] = {
	{ .compatible = "xlnx,ps7-ethernet-1.00.a", },
	{ /* end of table */}
};
MODULE_DEVICE_TABLE(of, xemacps_of_match);

static struct platform_driver xemacps_driver = {
	.probe   = xemacps_probe,
	.remove  = xemacps_remove,
	.driver  = {
		.name  = DRIVER_NAME,
		.owner = THIS_MODULE,
		.of_match_table = xemacps_of_match,
		.pm = XEMACPS_PM,
	},
};

module_platform_driver(xemacps_driver);

MODULE_AUTHOR("Xilinx, Inc.");
MODULE_DESCRIPTION("Xilinx Ethernet driver");
MODULE_LICENSE("GPL v2");<|MERGE_RESOLUTION|>--- conflicted
+++ resolved
@@ -691,39 +691,30 @@
 			else
 				regval &= ~XEMACPS_NWCFG_FDEN_MASK;
 
-
-			regval &= ~(XEMACPS_NWCFG_1000_MASK |
-					XEMACPS_NWCFG_100_MASK);
 			if (phydev->speed == SPEED_1000) {
 				regval |= XEMACPS_NWCFG_1000_MASK;
 				xemacps_set_freq(lp->devclk, 125000000,
 						&lp->pdev->dev);
-				xemacps_mdio_write(lp->mii_bus,
-					gmii2rgmii_phydev->addr,
-					XEMACPS_GMII2RGMII_REG_NUM,
-					XEMACPS_GMII2RGMII_SPEED1000_FD);
-			} else if (phydev->speed == SPEED_100) {
+			} else {
+				regval &= ~XEMACPS_NWCFG_1000_MASK;
+			}
+
+			if (phydev->speed == SPEED_100) {
 				regval |= XEMACPS_NWCFG_100_MASK;
 				xemacps_set_freq(lp->devclk, 25000000,
 						&lp->pdev->dev);
-				xemacps_mdio_write(lp->mii_bus,
-						gmii2rgmii_phydev->addr,
-						XEMACPS_GMII2RGMII_REG_NUM,
-						XEMACPS_GMII2RGMII_SPEED100_FD);
-			} else if (phydev->speed == SPEED_10) {
+			} else {
+				regval &= ~XEMACPS_NWCFG_100_MASK;
+			}
+
+			if (phydev->speed == SPEED_10) {
 				xemacps_set_freq(lp->devclk, 2500000,
 						&lp->pdev->dev);
-				xemacps_mdio_write(lp->mii_bus,
-						gmii2rgmii_phydev->addr,
-						XEMACPS_GMII2RGMII_REG_NUM,
-						XEMACPS_GMII2RGMII_SPEED10_FD);
 			}
 
 			xemacps_write(lp->baseaddr, XEMACPS_NWCFG_OFFSET,
 			regval);
 
-<<<<<<< HEAD
-=======
 			if (gmii2rgmii_phydev != NULL) {
 				if (regval & XEMACPS_NWCFG_1000_MASK) {
 					xemacps_mdio_write(lp->mii_bus,
@@ -742,7 +733,6 @@
 					XEMACPS_GMII2RGMII_SPEED10_FD);
 				}
 			}
->>>>>>> f128e2ef
 			lp->speed = phydev->speed;
 			lp->duplex = phydev->duplex;
 			status_change = 1;
@@ -850,15 +840,9 @@
 			ndev->name);
 			return -1;
 		}
-<<<<<<< HEAD
-	}
-
-	lp->gmii2rgmii_phy_dev = phydev;
-=======
 		lp->gmii2rgmii_phy_dev = phydev;
 	} else
 		lp->gmii2rgmii_phy_dev = NULL;
->>>>>>> f128e2ef
 
 	return 0;
 }
@@ -1732,7 +1716,6 @@
 	cnt = xemacps_read(lp->baseaddr, XEMACPS_RXUNDRCNT_OFFSET);
 	nstat->rx_errors += cnt;
 	nstat->rx_length_errors += cnt;
-<<<<<<< HEAD
 
 	cnt = xemacps_read(lp->baseaddr, XEMACPS_RXOVRCNT_OFFSET);
 	nstat->rx_errors += cnt;
@@ -1758,33 +1741,6 @@
 	nstat->rx_errors += cnt;
 	nstat->rx_missed_errors += cnt;
 
-=======
-
-	cnt = xemacps_read(lp->baseaddr, XEMACPS_RXOVRCNT_OFFSET);
-	nstat->rx_errors += cnt;
-	nstat->rx_length_errors += cnt;
-
-	cnt = xemacps_read(lp->baseaddr, XEMACPS_RXJABCNT_OFFSET);
-	nstat->rx_errors += cnt;
-	nstat->rx_length_errors += cnt;
-
-	cnt = xemacps_read(lp->baseaddr, XEMACPS_RXFCSCNT_OFFSET);
-	nstat->rx_errors += cnt;
-	nstat->rx_crc_errors += cnt;
-
-	cnt = xemacps_read(lp->baseaddr, XEMACPS_RXLENGTHCNT_OFFSET);
-	nstat->rx_errors += cnt;
-	nstat->rx_length_errors += cnt;
-
-	cnt = xemacps_read(lp->baseaddr, XEMACPS_RXALIGNCNT_OFFSET);
-	nstat->rx_errors += cnt;
-	nstat->rx_frame_errors += cnt;
-
-	cnt = xemacps_read(lp->baseaddr, XEMACPS_RXRESERRCNT_OFFSET);
-	nstat->rx_errors += cnt;
-	nstat->rx_missed_errors += cnt;
-
->>>>>>> f128e2ef
 	cnt = xemacps_read(lp->baseaddr, XEMACPS_RXORCNT_OFFSET);
 	nstat->rx_errors += cnt;
 	nstat->rx_fifo_errors += cnt;
@@ -1924,15 +1880,8 @@
 	tasklet_disable(&lp->tx_bdreclaim_tasklet);
 	netif_carrier_off(ndev);
 	xemacps_reset_hw(lp);
-<<<<<<< HEAD
-	if (lp->phy_dev) {
-		if (lp->board_type == BOARD_TYPE_ZYNQ)
-			phy_disconnect(lp->phy_dev);
-	}
-=======
 	if (lp->phy_dev)
 		phy_disconnect(lp->phy_dev);
->>>>>>> f128e2ef
 	if (lp->gmii2rgmii_phy_node)
 		phy_disconnect(lp->gmii2rgmii_phy_dev);
 	mdelay(500);
@@ -1961,15 +1910,8 @@
 	xemacps_reset_hw(lp);
 	spin_unlock_bh(&lp->tx_lock);
 
-<<<<<<< HEAD
-	if (lp->phy_dev) {
-		if (lp->board_type == BOARD_TYPE_ZYNQ)
-			phy_stop(lp->phy_dev);
-	}
-=======
 	if (lp->phy_dev)
 		phy_stop(lp->phy_dev);
->>>>>>> f128e2ef
 
 	xemacps_descriptor_free(lp);
 	rc = xemacps_descriptor_init(lp);
@@ -1984,10 +1926,8 @@
 	lp->link    = 0;
 	lp->speed   = 0;
 	lp->duplex  = -1;
-	if (lp->phy_dev) {
-		if (lp->board_type == BOARD_TYPE_ZYNQ)
-			phy_start(lp->phy_dev);
-	}
+	if (lp->phy_dev)
+		phy_start(lp->phy_dev);
 	napi_enable(&lp->napi);
 	tasklet_enable(&lp->tx_bdreclaim_tasklet);
 	netif_start_queue(lp->ndev);
@@ -2051,11 +1991,8 @@
 	skb_frag_t *frag;
 	struct xemacps_bd *cur_p;
 	unsigned long flags;
-<<<<<<< HEAD
-=======
 	int bd_tail;
 	int temp_bd_index;
->>>>>>> f128e2ef
 
 	nr_frags = skb_shinfo(skb)->nr_frags + 1;
 	spin_lock_bh(&lp->tx_lock);
@@ -2107,8 +2044,6 @@
 
 		cur_p = &(lp->tx_bd[lp->tx_bd_tail]);
 	}
-<<<<<<< HEAD
-=======
 
 	/* Remember the bd index for the first bd in the bd chain allocated
 	 * for the fragments. The Used bit for the 1st BD will need to be
@@ -2140,7 +2075,6 @@
 	regval &= ~XEMACPS_TXBUF_USED_MASK;
 	cur_p->ctrl = regval;
 
->>>>>>> f128e2ef
 	wmb();
 	spin_lock_irqsave(&lp->nwctrlreg_lock, flags);
 	regval = xemacps_read(lp->baseaddr, XEMACPS_NWCTRL_OFFSET);
@@ -2763,17 +2697,6 @@
 	if (rc < 0) {
 		dev_err(&lp->pdev->dev, "error in getting phy i/f\n");
 		goto err_out_unregister_clk_notifier;
-<<<<<<< HEAD
-	}
-
-	lp->phy_interface = rc;
-
-	if (lp->board_type == BOARD_TYPE_ZYNQ) {
-		/* Set MDIO clock divider */
-		regval = (MDC_DIV_224 << XEMACPS_NWCFG_MDC_SHIFT_MASK);
-		xemacps_write(lp->baseaddr, XEMACPS_NWCFG_OFFSET, regval);
-=======
->>>>>>> f128e2ef
 	}
 
 	lp->phy_interface = rc;
@@ -2866,7 +2789,7 @@
 	return 0;
 }
 
-#ifdef CONFIG_PM_NOT_DEFINE
+#ifdef CONFIG_PM
 #ifdef CONFIG_PM_SLEEP
 /**
  * xemacps_suspend - Suspend event
