/*
 * Copyright (c) 2015-2016 Quantenna Communications, Inc.
 * All rights reserved.
 *
 * This program is free software; you can redistribute it and/or
 * modify it under the terms of the GNU General Public License
 * as published by the Free Software Foundation; either version 2
 * of the License, or (at your option) any later version.
 *
 * This program is distributed in the hope that it will be useful,
 * but WITHOUT ANY WARRANTY; without even the implied warranty of
 * MERCHANTABILITY or FITNESS FOR A PARTICULAR PURPOSE.  See the
 * GNU General Public License for more details.
 *
 */

#include <linux/kernel.h>
#include <linux/module.h>
#include <linux/firmware.h>
#include <linux/pci.h>
#include <linux/vmalloc.h>
#include <linux/delay.h>
#include <linux/interrupt.h>
#include <linux/sched.h>
#include <linux/completion.h>
#include <linux/crc32.h>
#include <linux/spinlock.h>
#include <linux/circ_buf.h>
#include <linux/log2.h>

#include "qtn_hw_ids.h"
#include "pcie_bus_priv.h"
#include "core.h"
#include "bus.h"
#include "debug.h"

static bool use_msi = true;
module_param(use_msi, bool, 0644);
MODULE_PARM_DESC(use_msi, "set 0 to use legacy interrupt");

static unsigned int tx_bd_size_param = 32;
module_param(tx_bd_size_param, uint, 0644);
MODULE_PARM_DESC(tx_bd_size_param, "Tx descriptors queue size, power of two");

static unsigned int rx_bd_size_param = 256;
module_param(rx_bd_size_param, uint, 0644);
MODULE_PARM_DESC(rx_bd_size_param, "Rx descriptors queue size, power of two");

static u8 flashboot = 1;
module_param(flashboot, byte, 0644);
MODULE_PARM_DESC(flashboot, "set to 0 to use FW binary file on FS");

#define DRV_NAME	"qtnfmac_pearl_pcie"

static inline void qtnf_non_posted_write(u32 val, void __iomem *basereg)
{
	writel(val, basereg);

	/* flush posted write */
	readl(basereg);
}

static inline void qtnf_init_hdp_irqs(struct qtnf_pcie_bus_priv *priv)
{
	unsigned long flags;

	spin_lock_irqsave(&priv->irq_lock, flags);
	priv->pcie_irq_mask = (PCIE_HDP_INT_RX_BITS | PCIE_HDP_INT_TX_BITS);
	spin_unlock_irqrestore(&priv->irq_lock, flags);
}

static inline void qtnf_enable_hdp_irqs(struct qtnf_pcie_bus_priv *priv)
{
	unsigned long flags;

	spin_lock_irqsave(&priv->irq_lock, flags);
	writel(priv->pcie_irq_mask, PCIE_HDP_INT_EN(priv->pcie_reg_base));
	spin_unlock_irqrestore(&priv->irq_lock, flags);
}

static inline void qtnf_disable_hdp_irqs(struct qtnf_pcie_bus_priv *priv)
{
	unsigned long flags;

	spin_lock_irqsave(&priv->irq_lock, flags);
	writel(0x0, PCIE_HDP_INT_EN(priv->pcie_reg_base));
	spin_unlock_irqrestore(&priv->irq_lock, flags);
}

static inline void qtnf_en_rxdone_irq(struct qtnf_pcie_bus_priv *priv)
{
	unsigned long flags;

	spin_lock_irqsave(&priv->irq_lock, flags);
	priv->pcie_irq_mask |= PCIE_HDP_INT_RX_BITS;
	writel(priv->pcie_irq_mask, PCIE_HDP_INT_EN(priv->pcie_reg_base));
	spin_unlock_irqrestore(&priv->irq_lock, flags);
}

static inline void qtnf_dis_rxdone_irq(struct qtnf_pcie_bus_priv *priv)
{
	unsigned long flags;

	spin_lock_irqsave(&priv->irq_lock, flags);
	priv->pcie_irq_mask &= ~PCIE_HDP_INT_RX_BITS;
	writel(priv->pcie_irq_mask, PCIE_HDP_INT_EN(priv->pcie_reg_base));
	spin_unlock_irqrestore(&priv->irq_lock, flags);
}

static inline void qtnf_en_txdone_irq(struct qtnf_pcie_bus_priv *priv)
{
	unsigned long flags;

	spin_lock_irqsave(&priv->irq_lock, flags);
	priv->pcie_irq_mask |= PCIE_HDP_INT_TX_BITS;
	writel(priv->pcie_irq_mask, PCIE_HDP_INT_EN(priv->pcie_reg_base));
	spin_unlock_irqrestore(&priv->irq_lock, flags);
}

static inline void qtnf_dis_txdone_irq(struct qtnf_pcie_bus_priv *priv)
{
	unsigned long flags;

	spin_lock_irqsave(&priv->irq_lock, flags);
	priv->pcie_irq_mask &= ~PCIE_HDP_INT_TX_BITS;
	writel(priv->pcie_irq_mask, PCIE_HDP_INT_EN(priv->pcie_reg_base));
	spin_unlock_irqrestore(&priv->irq_lock, flags);
}

static int qtnf_pcie_init_irq(struct qtnf_pcie_bus_priv *priv)
{
	struct pci_dev *pdev = priv->pdev;

	/* fall back to legacy INTx interrupts by default */
	priv->msi_enabled = 0;

	/* check if MSI capability is available */
	if (use_msi) {
		if (!pci_enable_msi(pdev)) {
			pr_debug("MSI interrupt enabled\n");
			priv->msi_enabled = 1;
		} else {
			pr_warn("failed to enable MSI interrupts");
		}
	}

	if (!priv->msi_enabled) {
		pr_warn("legacy PCIE interrupts enabled\n");
		pci_intx(pdev, 1);
	}

	return 0;
}

static void qtnf_deassert_intx(struct qtnf_pcie_bus_priv *priv)
{
	void __iomem *reg = priv->sysctl_bar + PEARL_PCIE_CFG0_OFFSET;
	u32 cfg;

	cfg = readl(reg);
	cfg &= ~PEARL_ASSERT_INTX;
	qtnf_non_posted_write(cfg, reg);
}

static void qtnf_ipc_gen_ep_int(void *arg)
{
	const struct qtnf_pcie_bus_priv *priv = arg;
	const u32 data = QTN_PEARL_IPC_IRQ_WORD(QTN_PEARL_LHOST_IPC_IRQ);
	void __iomem *reg = priv->sysctl_bar +
			    QTN_PEARL_SYSCTL_LHOST_IRQ_OFFSET;

	qtnf_non_posted_write(data, reg);
}

static void __iomem *qtnf_map_bar(struct qtnf_pcie_bus_priv *priv, u8 index)
{
	void __iomem *vaddr;
	dma_addr_t busaddr;
	size_t len;
	int ret;

	ret = pcim_iomap_regions(priv->pdev, 1 << index, DRV_NAME);
	if (ret)
		return IOMEM_ERR_PTR(ret);

	busaddr = pci_resource_start(priv->pdev, index);
	len = pci_resource_len(priv->pdev, index);
	vaddr = pcim_iomap_table(priv->pdev)[index];
	if (!vaddr)
		return IOMEM_ERR_PTR(-ENOMEM);

	pr_debug("BAR%u vaddr=0x%p busaddr=%pad len=%u\n",
		 index, vaddr, &busaddr, (int)len);

	return vaddr;
}

static void qtnf_pcie_control_rx_callback(void *arg, const u8 *buf, size_t len)
{
	struct qtnf_pcie_bus_priv *priv = arg;
	struct qtnf_bus *bus = pci_get_drvdata(priv->pdev);
	struct sk_buff *skb;

	if (unlikely(len == 0)) {
		pr_warn("zero length packet received\n");
		return;
	}

	skb = __dev_alloc_skb(len, GFP_KERNEL);

	if (unlikely(!skb)) {
		pr_err("failed to allocate skb\n");
		return;
	}

	skb_put_data(skb, buf, len);

	qtnf_trans_handle_rx_ctl_packet(bus, skb);
}

static int qtnf_pcie_init_shm_ipc(struct qtnf_pcie_bus_priv *priv)
{
	struct qtnf_shm_ipc_region __iomem *ipc_tx_reg;
	struct qtnf_shm_ipc_region __iomem *ipc_rx_reg;
	const struct qtnf_shm_ipc_int ipc_int = { qtnf_ipc_gen_ep_int, priv };
	const struct qtnf_shm_ipc_rx_callback rx_callback = {
					qtnf_pcie_control_rx_callback, priv };

	ipc_tx_reg = &priv->bda->bda_shm_reg1;
	ipc_rx_reg = &priv->bda->bda_shm_reg2;

	qtnf_shm_ipc_init(&priv->shm_ipc_ep_in, QTNF_SHM_IPC_OUTBOUND,
			  ipc_tx_reg, priv->workqueue,
			  &ipc_int, &rx_callback);
	qtnf_shm_ipc_init(&priv->shm_ipc_ep_out, QTNF_SHM_IPC_INBOUND,
			  ipc_rx_reg, priv->workqueue,
			  &ipc_int, &rx_callback);

	return 0;
}

static void qtnf_pcie_free_shm_ipc(struct qtnf_pcie_bus_priv *priv)
{
	qtnf_shm_ipc_free(&priv->shm_ipc_ep_in);
	qtnf_shm_ipc_free(&priv->shm_ipc_ep_out);
}

static int qtnf_pcie_init_memory(struct qtnf_pcie_bus_priv *priv)
{
	int ret = -ENOMEM;

	priv->sysctl_bar = qtnf_map_bar(priv, QTN_SYSCTL_BAR);
	if (IS_ERR(priv->sysctl_bar)) {
		pr_err("failed to map BAR%u\n", QTN_SYSCTL_BAR);
		return ret;
	}

	priv->dmareg_bar = qtnf_map_bar(priv, QTN_DMA_BAR);
	if (IS_ERR(priv->dmareg_bar)) {
		pr_err("failed to map BAR%u\n", QTN_DMA_BAR);
		return ret;
	}

	priv->epmem_bar = qtnf_map_bar(priv, QTN_SHMEM_BAR);
	if (IS_ERR(priv->epmem_bar)) {
		pr_err("failed to map BAR%u\n", QTN_SHMEM_BAR);
		return ret;
	}

	priv->pcie_reg_base = priv->dmareg_bar;
	priv->bda = priv->epmem_bar;
	writel(priv->msi_enabled, &priv->bda->bda_rc_msi_enabled);

	return 0;
}

static void qtnf_tune_pcie_mps(struct qtnf_pcie_bus_priv *priv)
{
	struct pci_dev *pdev = priv->pdev;
	struct pci_dev *parent;
	int mps_p, mps_o, mps_m, mps;
	int ret;

	/* current mps */
	mps_o = pcie_get_mps(pdev);

	/* maximum supported mps */
	mps_m = 128 << pdev->pcie_mpss;

	/* suggested new mps value */
	mps = mps_m;

	if (pdev->bus && pdev->bus->self) {
		/* parent (bus) mps */
		parent = pdev->bus->self;

		if (pci_is_pcie(parent)) {
			mps_p = pcie_get_mps(parent);
			mps = min(mps_m, mps_p);
		}
	}

	ret = pcie_set_mps(pdev, mps);
	if (ret) {
		pr_err("failed to set mps to %d, keep using current %d\n",
		       mps, mps_o);
		priv->mps = mps_o;
		return;
	}

	pr_debug("set mps to %d (was %d, max %d)\n", mps, mps_o, mps_m);
	priv->mps = mps;
}

static int qtnf_is_state(__le32 __iomem *reg, u32 state)
{
	u32 s = readl(reg);

	return s & state;
}

static void qtnf_set_state(__le32 __iomem *reg, u32 state)
{
	u32 s = readl(reg);

	qtnf_non_posted_write(state | s, reg);
}

static void qtnf_clear_state(__le32 __iomem *reg, u32 state)
{
	u32 s = readl(reg);

	qtnf_non_posted_write(s & ~state, reg);
}

static int qtnf_poll_state(__le32 __iomem *reg, u32 state, u32 delay_in_ms)
{
	u32 timeout = 0;

	while ((qtnf_is_state(reg, state) == 0)) {
		usleep_range(1000, 1200);
		if (++timeout > delay_in_ms)
			return -1;
	}

	return 0;
}

static int alloc_skb_array(struct qtnf_pcie_bus_priv *priv)
{
	struct sk_buff **vaddr;
	int len;

	len = priv->tx_bd_num * sizeof(*priv->tx_skb) +
		priv->rx_bd_num * sizeof(*priv->rx_skb);
	vaddr = devm_kzalloc(&priv->pdev->dev, len, GFP_KERNEL);

	if (!vaddr)
		return -ENOMEM;

	priv->tx_skb = vaddr;

	vaddr += priv->tx_bd_num;
	priv->rx_skb = vaddr;

	return 0;
}

static int alloc_bd_table(struct qtnf_pcie_bus_priv *priv)
{
	dma_addr_t paddr;
	void *vaddr;
	int len;

	len = priv->tx_bd_num * sizeof(struct qtnf_tx_bd) +
		priv->rx_bd_num * sizeof(struct qtnf_rx_bd);

	vaddr = dmam_alloc_coherent(&priv->pdev->dev, len, &paddr, GFP_KERNEL);
	if (!vaddr)
		return -ENOMEM;

	/* tx bd */

	memset(vaddr, 0, len);

	priv->bd_table_vaddr = vaddr;
	priv->bd_table_paddr = paddr;
	priv->bd_table_len = len;

	priv->tx_bd_vbase = vaddr;
	priv->tx_bd_pbase = paddr;

	pr_debug("TX descriptor table: vaddr=0x%p paddr=%pad\n", vaddr, &paddr);

	priv->tx_bd_r_index = 0;
	priv->tx_bd_w_index = 0;

	/* rx bd */

	vaddr = ((struct qtnf_tx_bd *)vaddr) + priv->tx_bd_num;
	paddr += priv->tx_bd_num * sizeof(struct qtnf_tx_bd);

	priv->rx_bd_vbase = vaddr;
	priv->rx_bd_pbase = paddr;

#ifdef CONFIG_ARCH_DMA_ADDR_T_64BIT
	writel(QTN_HOST_HI32(paddr),
	       PCIE_HDP_TX_HOST_Q_BASE_H(priv->pcie_reg_base));
#endif
	writel(QTN_HOST_LO32(paddr),
	       PCIE_HDP_TX_HOST_Q_BASE_L(priv->pcie_reg_base));
	writel(priv->rx_bd_num | (sizeof(struct qtnf_rx_bd)) << 16,
	       PCIE_HDP_TX_HOST_Q_SZ_CTRL(priv->pcie_reg_base));

	pr_debug("RX descriptor table: vaddr=0x%p paddr=%pad\n", vaddr, &paddr);

	return 0;
}

static int skb2rbd_attach(struct qtnf_pcie_bus_priv *priv, u16 index)
{
	struct qtnf_rx_bd *rxbd;
	struct sk_buff *skb;
	dma_addr_t paddr;

	skb = __netdev_alloc_skb_ip_align(NULL, SKB_BUF_SIZE, GFP_ATOMIC);
	if (!skb) {
		priv->rx_skb[index] = NULL;
		return -ENOMEM;
	}

	priv->rx_skb[index] = skb;
	rxbd = &priv->rx_bd_vbase[index];

	paddr = pci_map_single(priv->pdev, skb->data,
			       SKB_BUF_SIZE, PCI_DMA_FROMDEVICE);
	if (pci_dma_mapping_error(priv->pdev, paddr)) {
		pr_err("skb DMA mapping error: %pad\n", &paddr);
		return -ENOMEM;
	}

	/* keep rx skb paddrs in rx buffer descriptors for cleanup purposes */
	rxbd->addr = cpu_to_le32(QTN_HOST_LO32(paddr));
	rxbd->addr_h = cpu_to_le32(QTN_HOST_HI32(paddr));
	rxbd->info = 0x0;

	priv->rx_bd_w_index = index;

	/* sync up all descriptor updates */
	wmb();

#ifdef CONFIG_ARCH_DMA_ADDR_T_64BIT
	writel(QTN_HOST_HI32(paddr),
	       PCIE_HDP_HHBM_BUF_PTR_H(priv->pcie_reg_base));
#endif
	writel(QTN_HOST_LO32(paddr),
	       PCIE_HDP_HHBM_BUF_PTR(priv->pcie_reg_base));

	writel(index, PCIE_HDP_TX_HOST_Q_WR_PTR(priv->pcie_reg_base));
	return 0;
}

static int alloc_rx_buffers(struct qtnf_pcie_bus_priv *priv)
{
	u16 i;
	int ret = 0;

	memset(priv->rx_bd_vbase, 0x0,
	       priv->rx_bd_num * sizeof(struct qtnf_rx_bd));

	for (i = 0; i < priv->rx_bd_num; i++) {
		ret = skb2rbd_attach(priv, i);
		if (ret)
			break;
	}

	return ret;
}

/* all rx/tx activity should have ceased before calling this function */
static void free_xfer_buffers(void *data)
{
	struct qtnf_pcie_bus_priv *priv = (struct qtnf_pcie_bus_priv *)data;
	struct qtnf_rx_bd *rxbd;
	dma_addr_t paddr;
	int i;

	/* free rx buffers */
	for (i = 0; i < priv->rx_bd_num; i++) {
		if (priv->rx_skb && priv->rx_skb[i]) {
			rxbd = &priv->rx_bd_vbase[i];
			paddr = QTN_HOST_ADDR(le32_to_cpu(rxbd->addr_h),
					      le32_to_cpu(rxbd->addr));
			pci_unmap_single(priv->pdev, paddr, SKB_BUF_SIZE,
					 PCI_DMA_FROMDEVICE);

			dev_kfree_skb_any(priv->rx_skb[i]);
		}
	}

	/* free tx buffers */
	for (i = 0; i < priv->tx_bd_num; i++) {
		if (priv->tx_skb && priv->tx_skb[i]) {
			dev_kfree_skb_any(priv->tx_skb[i]);
			priv->tx_skb[i] = NULL;
		}
	}
}

static int qtnf_hhbm_init(struct qtnf_pcie_bus_priv *priv)
{
	u32 val;

	val = readl(PCIE_HHBM_CONFIG(priv->pcie_reg_base));
	val |= HHBM_CONFIG_SOFT_RESET;
	writel(val, PCIE_HHBM_CONFIG(priv->pcie_reg_base));
	usleep_range(50, 100);
	val &= ~HHBM_CONFIG_SOFT_RESET;
#ifdef CONFIG_ARCH_DMA_ADDR_T_64BIT
	val |= HHBM_64BIT;
#endif
	writel(val, PCIE_HHBM_CONFIG(priv->pcie_reg_base));
	writel(priv->rx_bd_num, PCIE_HHBM_Q_LIMIT_REG(priv->pcie_reg_base));

	return 0;
}

static int qtnf_pcie_init_xfer(struct qtnf_pcie_bus_priv *priv)
{
	int ret;
	u32 val;

	priv->tx_bd_num = tx_bd_size_param;
	priv->rx_bd_num = rx_bd_size_param;
	priv->rx_bd_w_index = 0;
	priv->rx_bd_r_index = 0;

	if (!priv->tx_bd_num || !is_power_of_2(priv->tx_bd_num)) {
		pr_err("tx_bd_size_param %u is not power of two\n",
		       priv->tx_bd_num);
		return -EINVAL;
	}

	val = priv->tx_bd_num * sizeof(struct qtnf_tx_bd);
	if (val > PCIE_HHBM_MAX_SIZE) {
		pr_err("tx_bd_size_param %u is too large\n",
		       priv->tx_bd_num);
		return -EINVAL;
	}

	if (!priv->rx_bd_num || !is_power_of_2(priv->rx_bd_num)) {
		pr_err("rx_bd_size_param %u is not power of two\n",
		       priv->rx_bd_num);
		return -EINVAL;
	}

	val = priv->rx_bd_num * sizeof(dma_addr_t);
	if (val > PCIE_HHBM_MAX_SIZE) {
		pr_err("rx_bd_size_param %u is too large\n",
		       priv->rx_bd_num);
		return -EINVAL;
	}

	ret = qtnf_hhbm_init(priv);
	if (ret) {
		pr_err("failed to init h/w queues\n");
		return ret;
	}

	ret = alloc_skb_array(priv);
	if (ret) {
		pr_err("failed to allocate skb array\n");
		return ret;
	}

	ret = alloc_bd_table(priv);
	if (ret) {
		pr_err("failed to allocate bd table\n");
		return ret;
	}

	ret = alloc_rx_buffers(priv);
	if (ret) {
		pr_err("failed to allocate rx buffers\n");
		return ret;
	}

	return ret;
}

static void qtnf_pcie_data_tx_reclaim(struct qtnf_pcie_bus_priv *priv)
{
	struct qtnf_tx_bd *txbd;
	struct sk_buff *skb;
	unsigned long flags;
	dma_addr_t paddr;
	u32 tx_done_index;
	int count = 0;
	int i;

	spin_lock_irqsave(&priv->tx_reclaim_lock, flags);

	tx_done_index = readl(PCIE_HDP_RX0DMA_CNT(priv->pcie_reg_base))
			& (priv->tx_bd_num - 1);

	i = priv->tx_bd_r_index;

	while (CIRC_CNT(tx_done_index, i, priv->tx_bd_num)) {
		skb = priv->tx_skb[i];
		if (likely(skb)) {
			txbd = &priv->tx_bd_vbase[i];
			paddr = QTN_HOST_ADDR(le32_to_cpu(txbd->addr_h),
					      le32_to_cpu(txbd->addr));
			pci_unmap_single(priv->pdev, paddr, skb->len,
					 PCI_DMA_TODEVICE);

			if (skb->dev) {
<<<<<<< HEAD
				skb->dev->stats.tx_packets++;
				skb->dev->stats.tx_bytes += skb->len;
=======
				qtnf_update_tx_stats(skb->dev, skb);
>>>>>>> 661e50bc
				if (unlikely(priv->tx_stopped)) {
					qtnf_wake_all_queues(skb->dev);
					priv->tx_stopped = 0;
				}
			}

			dev_kfree_skb_any(skb);
		}

		priv->tx_skb[i] = NULL;
		count++;

		if (++i >= priv->tx_bd_num)
			i = 0;
	}

	priv->tx_reclaim_done += count;
	priv->tx_reclaim_req++;
	priv->tx_bd_r_index = i;

	spin_unlock_irqrestore(&priv->tx_reclaim_lock, flags);
}

static int qtnf_tx_queue_ready(struct qtnf_pcie_bus_priv *priv)
{
	if (!CIRC_SPACE(priv->tx_bd_w_index, priv->tx_bd_r_index,
			priv->tx_bd_num)) {
		qtnf_pcie_data_tx_reclaim(priv);

		if (!CIRC_SPACE(priv->tx_bd_w_index, priv->tx_bd_r_index,
				priv->tx_bd_num)) {
			pr_warn_ratelimited("reclaim full Tx queue\n");
			priv->tx_full_count++;
			return 0;
		}
	}

	return 1;
}

static int qtnf_pcie_data_tx(struct qtnf_bus *bus, struct sk_buff *skb)
{
	struct qtnf_pcie_bus_priv *priv = (void *)get_bus_priv(bus);
	dma_addr_t txbd_paddr, skb_paddr;
	struct qtnf_tx_bd *txbd;
	unsigned long flags;
	int len, i;
	u32 info;
	int ret = 0;

	spin_lock_irqsave(&priv->tx0_lock, flags);

	if (!qtnf_tx_queue_ready(priv)) {
		if (skb->dev) {
			netif_tx_stop_all_queues(skb->dev);
			priv->tx_stopped = 1;
		}

		spin_unlock_irqrestore(&priv->tx0_lock, flags);
		return NETDEV_TX_BUSY;
	}

	i = priv->tx_bd_w_index;
	priv->tx_skb[i] = skb;
	len = skb->len;

	skb_paddr = pci_map_single(priv->pdev, skb->data,
				   skb->len, PCI_DMA_TODEVICE);
	if (pci_dma_mapping_error(priv->pdev, skb_paddr)) {
		pr_err("skb DMA mapping error: %pad\n", &skb_paddr);
		ret = -ENOMEM;
		goto tx_done;
	}

	txbd = &priv->tx_bd_vbase[i];
	txbd->addr = cpu_to_le32(QTN_HOST_LO32(skb_paddr));
	txbd->addr_h = cpu_to_le32(QTN_HOST_HI32(skb_paddr));

	info = (len & QTN_PCIE_TX_DESC_LEN_MASK) << QTN_PCIE_TX_DESC_LEN_SHIFT;
	txbd->info = cpu_to_le32(info);

	/* sync up all descriptor updates before passing them to EP */
	dma_wmb();

	/* write new TX descriptor to PCIE_RX_FIFO on EP */
	txbd_paddr = priv->tx_bd_pbase + i * sizeof(struct qtnf_tx_bd);

#ifdef CONFIG_ARCH_DMA_ADDR_T_64BIT
	writel(QTN_HOST_HI32(txbd_paddr),
	       PCIE_HDP_HOST_WR_DESC0_H(priv->pcie_reg_base));
#endif
	writel(QTN_HOST_LO32(txbd_paddr),
	       PCIE_HDP_HOST_WR_DESC0(priv->pcie_reg_base));

	if (++i >= priv->tx_bd_num)
		i = 0;

	priv->tx_bd_w_index = i;

tx_done:
	if (ret && skb) {
		pr_err_ratelimited("drop skb\n");
		if (skb->dev)
			skb->dev->stats.tx_dropped++;
		dev_kfree_skb_any(skb);
	}

	priv->tx_done_count++;
	spin_unlock_irqrestore(&priv->tx0_lock, flags);

	qtnf_pcie_data_tx_reclaim(priv);

	return NETDEV_TX_OK;
}

static int qtnf_pcie_control_tx(struct qtnf_bus *bus, struct sk_buff *skb)
{
	struct qtnf_pcie_bus_priv *priv = (void *)get_bus_priv(bus);

	return qtnf_shm_ipc_send(&priv->shm_ipc_ep_in, skb->data, skb->len);
}

static irqreturn_t qtnf_interrupt(int irq, void *data)
{
	struct qtnf_bus *bus = (struct qtnf_bus *)data;
	struct qtnf_pcie_bus_priv *priv = (void *)get_bus_priv(bus);
	u32 status;

	priv->pcie_irq_count++;
	status = readl(PCIE_HDP_INT_STATUS(priv->pcie_reg_base));

	qtnf_shm_ipc_irq_handler(&priv->shm_ipc_ep_in);
	qtnf_shm_ipc_irq_handler(&priv->shm_ipc_ep_out);

	if (!(status & priv->pcie_irq_mask))
		goto irq_done;

	if (status & PCIE_HDP_INT_RX_BITS)
		priv->pcie_irq_rx_count++;

	if (status & PCIE_HDP_INT_TX_BITS)
		priv->pcie_irq_tx_count++;

	if (status & PCIE_HDP_INT_HHBM_UF)
		priv->pcie_irq_uf_count++;

	if (status & PCIE_HDP_INT_RX_BITS) {
		qtnf_dis_rxdone_irq(priv);
		napi_schedule(&bus->mux_napi);
	}

	if (status & PCIE_HDP_INT_TX_BITS) {
		qtnf_dis_txdone_irq(priv);
		tasklet_hi_schedule(&priv->reclaim_tq);
	}

irq_done:
	/* H/W workaround: clean all bits, not only enabled */
	qtnf_non_posted_write(~0U, PCIE_HDP_INT_STATUS(priv->pcie_reg_base));

	if (!priv->msi_enabled)
		qtnf_deassert_intx(priv);

	return IRQ_HANDLED;
}

static int qtnf_rx_data_ready(struct qtnf_pcie_bus_priv *priv)
{
	u16 index = priv->rx_bd_r_index;
	struct qtnf_rx_bd *rxbd;
	u32 descw;

	rxbd = &priv->rx_bd_vbase[index];
	descw = le32_to_cpu(rxbd->info);

	if (descw & QTN_TXDONE_MASK)
		return 1;

	return 0;
}

static int qtnf_rx_poll(struct napi_struct *napi, int budget)
{
	struct qtnf_bus *bus = container_of(napi, struct qtnf_bus, mux_napi);
	struct qtnf_pcie_bus_priv *priv = (void *)get_bus_priv(bus);
	struct net_device *ndev = NULL;
	struct sk_buff *skb = NULL;
	int processed = 0;
	struct qtnf_rx_bd *rxbd;
	dma_addr_t skb_paddr;
	int consume;
	u32 descw;
	u32 psize;
	u16 r_idx;
	u16 w_idx;
	int ret;

	while (processed < budget) {


		if (!qtnf_rx_data_ready(priv))
			goto rx_out;

		r_idx = priv->rx_bd_r_index;
		rxbd = &priv->rx_bd_vbase[r_idx];
		descw = le32_to_cpu(rxbd->info);

		skb = priv->rx_skb[r_idx];
		psize = QTN_GET_LEN(descw);
		consume = 1;

		if (!(descw & QTN_TXDONE_MASK)) {
			pr_warn("skip invalid rxbd[%d]\n", r_idx);
			consume = 0;
		}

		if (!skb) {
			pr_warn("skip missing rx_skb[%d]\n", r_idx);
			consume = 0;
		}

		if (skb && (skb_tailroom(skb) <  psize)) {
			pr_err("skip packet with invalid length: %u > %u\n",
			       psize, skb_tailroom(skb));
			consume = 0;
		}

		if (skb) {
			skb_paddr = QTN_HOST_ADDR(le32_to_cpu(rxbd->addr_h),
						  le32_to_cpu(rxbd->addr));
			pci_unmap_single(priv->pdev, skb_paddr, SKB_BUF_SIZE,
					 PCI_DMA_FROMDEVICE);
		}

		if (consume) {
			skb_put(skb, psize);
			ndev = qtnf_classify_skb(bus, skb);
			if (likely(ndev)) {
				qtnf_update_rx_stats(ndev, skb);
				skb->protocol = eth_type_trans(skb, ndev);
				napi_gro_receive(napi, skb);
			} else {
				pr_debug("drop untagged skb\n");
				bus->mux_dev.stats.rx_dropped++;
				dev_kfree_skb_any(skb);
			}
		} else {
			if (skb) {
				bus->mux_dev.stats.rx_dropped++;
				dev_kfree_skb_any(skb);
			}
		}

		priv->rx_skb[r_idx] = NULL;
		if (++r_idx >= priv->rx_bd_num)
			r_idx = 0;

		priv->rx_bd_r_index = r_idx;

		/* repalce processed buffer by a new one */
		w_idx = priv->rx_bd_w_index;
		while (CIRC_SPACE(priv->rx_bd_w_index, priv->rx_bd_r_index,
				  priv->rx_bd_num) > 0) {
			if (++w_idx >= priv->rx_bd_num)
				w_idx = 0;

			ret = skb2rbd_attach(priv, w_idx);
			if (ret) {
				pr_err("failed to allocate new rx_skb[%d]\n",
				       w_idx);
				break;
			}
		}

		processed++;
	}

rx_out:
	if (processed < budget) {
		napi_complete(napi);
		qtnf_en_rxdone_irq(priv);
	}

	return processed;
}

static void
qtnf_pcie_data_tx_timeout(struct qtnf_bus *bus, struct net_device *ndev)
{
	struct qtnf_pcie_bus_priv *priv = (void *)get_bus_priv(bus);

	tasklet_hi_schedule(&priv->reclaim_tq);
}

static void qtnf_pcie_data_rx_start(struct qtnf_bus *bus)
{
	struct qtnf_pcie_bus_priv *priv = (void *)get_bus_priv(bus);

	qtnf_enable_hdp_irqs(priv);
	napi_enable(&bus->mux_napi);
}

static void qtnf_pcie_data_rx_stop(struct qtnf_bus *bus)
{
	struct qtnf_pcie_bus_priv *priv = (void *)get_bus_priv(bus);

	napi_disable(&bus->mux_napi);
	qtnf_disable_hdp_irqs(priv);
}

static const struct qtnf_bus_ops qtnf_pcie_bus_ops = {
	/* control path methods */
	.control_tx	= qtnf_pcie_control_tx,

	/* data path methods */
	.data_tx		= qtnf_pcie_data_tx,
	.data_tx_timeout	= qtnf_pcie_data_tx_timeout,
	.data_rx_start		= qtnf_pcie_data_rx_start,
	.data_rx_stop		= qtnf_pcie_data_rx_stop,
};

static int qtnf_ep_fw_send(struct qtnf_pcie_bus_priv *priv, uint32_t size,
			   int blk, const u8 *pblk, const u8 *fw)
{
	struct pci_dev *pdev = priv->pdev;
	struct qtnf_bus *bus = pci_get_drvdata(pdev);

	struct qtnf_pcie_fw_hdr *hdr;
	u8 *pdata;

	int hds = sizeof(*hdr);
	struct sk_buff *skb = NULL;
	int len = 0;
	int ret;

	skb = __dev_alloc_skb(QTN_PCIE_FW_BUFSZ, GFP_KERNEL);
	if (!skb)
		return -ENOMEM;

	skb->len = QTN_PCIE_FW_BUFSZ;
	skb->dev = NULL;

	hdr = (struct qtnf_pcie_fw_hdr *)skb->data;
	memcpy(hdr->boardflg, QTN_PCIE_BOARDFLG, strlen(QTN_PCIE_BOARDFLG));
	hdr->fwsize = cpu_to_le32(size);
	hdr->seqnum = cpu_to_le32(blk);

	if (blk)
		hdr->type = cpu_to_le32(QTN_FW_DSUB);
	else
		hdr->type = cpu_to_le32(QTN_FW_DBEGIN);

	pdata = skb->data + hds;

	len = QTN_PCIE_FW_BUFSZ - hds;
	if (pblk >= (fw + size - len)) {
		len = fw + size - pblk;
		hdr->type = cpu_to_le32(QTN_FW_DEND);
	}

	hdr->pktlen = cpu_to_le32(len);
	memcpy(pdata, pblk, len);
	hdr->crc = cpu_to_le32(~crc32(0, pdata, len));

	ret = qtnf_pcie_data_tx(bus, skb);

	return (ret == NETDEV_TX_OK) ? len : 0;
}

static int
qtnf_ep_fw_load(struct qtnf_pcie_bus_priv *priv, const u8 *fw, u32 fw_size)
{
	int blk_size = QTN_PCIE_FW_BUFSZ - sizeof(struct qtnf_pcie_fw_hdr);
	int blk_count = fw_size / blk_size + ((fw_size % blk_size) ? 1 : 0);
	const u8 *pblk = fw;
	int threshold = 0;
	int blk = 0;
	int len;

	pr_debug("FW upload started: fw_addr=0x%p size=%d\n", fw, fw_size);

	while (blk < blk_count) {
		if (++threshold > 10000) {
			pr_err("FW upload failed: too many retries\n");
			return -ETIMEDOUT;
		}

		len = qtnf_ep_fw_send(priv, fw_size, blk, pblk, fw);
		if (len <= 0)
			continue;

		if (!((blk + 1) & QTN_PCIE_FW_DLMASK) ||
		    (blk == (blk_count - 1))) {
			qtnf_set_state(&priv->bda->bda_rc_state,
				       QTN_RC_FW_SYNC);
			if (qtnf_poll_state(&priv->bda->bda_ep_state,
					    QTN_EP_FW_SYNC,
					    QTN_FW_DL_TIMEOUT_MS)) {
				pr_err("FW upload failed: SYNC timed out\n");
				return -ETIMEDOUT;
			}

			qtnf_clear_state(&priv->bda->bda_ep_state,
					 QTN_EP_FW_SYNC);

			if (qtnf_is_state(&priv->bda->bda_ep_state,
					  QTN_EP_FW_RETRY)) {
				if (blk == (blk_count - 1)) {
					int last_round =
						blk_count & QTN_PCIE_FW_DLMASK;
					blk -= last_round;
					pblk -= ((last_round - 1) *
						blk_size + len);
				} else {
					blk -= QTN_PCIE_FW_DLMASK;
					pblk -= QTN_PCIE_FW_DLMASK * blk_size;
				}

				qtnf_clear_state(&priv->bda->bda_ep_state,
						 QTN_EP_FW_RETRY);

				pr_warn("FW upload retry: block #%d\n", blk);
				continue;
			}

			qtnf_pcie_data_tx_reclaim(priv);
		}

		pblk += len;
		blk++;
	}

	pr_debug("FW upload completed: totally sent %d blocks\n", blk);
	return 0;
}

static void qtnf_firmware_load(const struct firmware *fw, void *context)
{
	struct qtnf_pcie_bus_priv *priv = (void *)context;
	struct pci_dev *pdev = priv->pdev;
	struct qtnf_bus *bus = pci_get_drvdata(pdev);
	int ret;

	if (!fw) {
		pr_err("failed to get firmware %s\n", bus->fwname);
		goto fw_load_err;
	}

	ret = qtnf_ep_fw_load(priv, fw->data, fw->size);
	if (ret) {
		pr_err("FW upload error\n");
		goto fw_load_err;
	}

	if (qtnf_poll_state(&priv->bda->bda_ep_state, QTN_EP_FW_DONE,
			    QTN_FW_DL_TIMEOUT_MS)) {
		pr_err("FW bringup timed out\n");
		goto fw_load_err;
	}

	bus->fw_state = QTNF_FW_STATE_FW_DNLD_DONE;
	pr_info("firmware is up and running\n");

fw_load_err:

	if (fw)
		release_firmware(fw);

	complete(&bus->request_firmware_complete);
}

static int qtnf_bringup_fw(struct qtnf_bus *bus)
{
	struct qtnf_pcie_bus_priv *priv = (void *)get_bus_priv(bus);
	struct pci_dev *pdev = priv->pdev;
	int ret;
	u32 state = QTN_RC_FW_LOADRDY | QTN_RC_FW_QLINK;

	if (flashboot)
		state |= QTN_RC_FW_FLASHBOOT;

	qtnf_set_state(&priv->bda->bda_rc_state, state);

	if (qtnf_poll_state(&priv->bda->bda_ep_state, QTN_EP_FW_LOADRDY,
			    QTN_FW_DL_TIMEOUT_MS)) {
		pr_err("card is not ready\n");
		return -ETIMEDOUT;
	}

	qtnf_clear_state(&priv->bda->bda_ep_state, QTN_EP_FW_LOADRDY);

	if (flashboot) {
		pr_info("Booting FW from flash\n");

		if (!qtnf_poll_state(&priv->bda->bda_ep_state, QTN_EP_FW_DONE,
				     QTN_FW_DL_TIMEOUT_MS))
			bus->fw_state = QTNF_FW_STATE_FW_DNLD_DONE;

		return 0;
	}

	pr_info("starting firmware upload: %s\n", bus->fwname);

	ret = request_firmware_nowait(THIS_MODULE, 1, bus->fwname, &pdev->dev,
				      GFP_KERNEL, priv, qtnf_firmware_load);
	if (ret < 0)
		pr_err("request_firmware_nowait error %d\n", ret);
	else
		ret = 1;

	return ret;
}

static void qtnf_reclaim_tasklet_fn(unsigned long data)
{
	struct qtnf_pcie_bus_priv *priv = (void *)data;

	qtnf_pcie_data_tx_reclaim(priv);
	qtnf_en_txdone_irq(priv);
}

static int qtnf_dbg_mps_show(struct seq_file *s, void *data)
{
	struct qtnf_bus *bus = dev_get_drvdata(s->private);
	struct qtnf_pcie_bus_priv *priv = get_bus_priv(bus);

	seq_printf(s, "%d\n", priv->mps);

	return 0;
}

static int qtnf_dbg_msi_show(struct seq_file *s, void *data)
{
	struct qtnf_bus *bus = dev_get_drvdata(s->private);
	struct qtnf_pcie_bus_priv *priv = get_bus_priv(bus);

	seq_printf(s, "%u\n", priv->msi_enabled);

	return 0;
}

static int qtnf_dbg_irq_stats(struct seq_file *s, void *data)
{
	struct qtnf_bus *bus = dev_get_drvdata(s->private);
	struct qtnf_pcie_bus_priv *priv = get_bus_priv(bus);
	u32 reg = readl(PCIE_HDP_INT_EN(priv->pcie_reg_base));
	u32 status;

	seq_printf(s, "pcie_irq_count(%u)\n", priv->pcie_irq_count);
	seq_printf(s, "pcie_irq_tx_count(%u)\n", priv->pcie_irq_tx_count);
	status = reg &  PCIE_HDP_INT_TX_BITS;
	seq_printf(s, "pcie_irq_tx_status(%s)\n",
		   (status == PCIE_HDP_INT_TX_BITS) ? "EN" : "DIS");
	seq_printf(s, "pcie_irq_rx_count(%u)\n", priv->pcie_irq_rx_count);
	status = reg &  PCIE_HDP_INT_RX_BITS;
	seq_printf(s, "pcie_irq_rx_status(%s)\n",
		   (status == PCIE_HDP_INT_RX_BITS) ? "EN" : "DIS");
	seq_printf(s, "pcie_irq_uf_count(%u)\n", priv->pcie_irq_uf_count);
	status = reg &  PCIE_HDP_INT_HHBM_UF;
	seq_printf(s, "pcie_irq_hhbm_uf_status(%s)\n",
		   (status == PCIE_HDP_INT_HHBM_UF) ? "EN" : "DIS");

	return 0;
}

static int qtnf_dbg_hdp_stats(struct seq_file *s, void *data)
{
	struct qtnf_bus *bus = dev_get_drvdata(s->private);
	struct qtnf_pcie_bus_priv *priv = get_bus_priv(bus);

	seq_printf(s, "tx_full_count(%u)\n", priv->tx_full_count);
	seq_printf(s, "tx_done_count(%u)\n", priv->tx_done_count);
	seq_printf(s, "tx_reclaim_done(%u)\n", priv->tx_reclaim_done);
	seq_printf(s, "tx_reclaim_req(%u)\n", priv->tx_reclaim_req);

	seq_printf(s, "tx_bd_r_index(%u)\n", priv->tx_bd_r_index);
	seq_printf(s, "tx_bd_p_index(%u)\n",
		   readl(PCIE_HDP_RX0DMA_CNT(priv->pcie_reg_base))
			& (priv->tx_bd_num - 1));
	seq_printf(s, "tx_bd_w_index(%u)\n", priv->tx_bd_w_index);
	seq_printf(s, "tx queue len(%u)\n",
		   CIRC_CNT(priv->tx_bd_w_index, priv->tx_bd_r_index,
			    priv->tx_bd_num));

	seq_printf(s, "rx_bd_r_index(%u)\n", priv->rx_bd_r_index);
	seq_printf(s, "rx_bd_p_index(%u)\n",
		   readl(PCIE_HDP_TX0DMA_CNT(priv->pcie_reg_base))
			& (priv->rx_bd_num - 1));
	seq_printf(s, "rx_bd_w_index(%u)\n", priv->rx_bd_w_index);
	seq_printf(s, "rx alloc queue len(%u)\n",
		   CIRC_SPACE(priv->rx_bd_w_index, priv->rx_bd_r_index,
			      priv->rx_bd_num));

	return 0;
}

static int qtnf_dbg_shm_stats(struct seq_file *s, void *data)
{
	struct qtnf_bus *bus = dev_get_drvdata(s->private);
	struct qtnf_pcie_bus_priv *priv = get_bus_priv(bus);

	seq_printf(s, "shm_ipc_ep_in.tx_packet_count(%zu)\n",
		   priv->shm_ipc_ep_in.tx_packet_count);
	seq_printf(s, "shm_ipc_ep_in.rx_packet_count(%zu)\n",
		   priv->shm_ipc_ep_in.rx_packet_count);
	seq_printf(s, "shm_ipc_ep_out.tx_packet_count(%zu)\n",
		   priv->shm_ipc_ep_out.tx_timeout_count);
	seq_printf(s, "shm_ipc_ep_out.rx_packet_count(%zu)\n",
		   priv->shm_ipc_ep_out.rx_packet_count);

	return 0;
}

static int qtnf_pcie_probe(struct pci_dev *pdev, const struct pci_device_id *id)
{
	struct qtnf_pcie_bus_priv *pcie_priv;
	struct qtnf_bus *bus;
	int ret;

	bus = devm_kzalloc(&pdev->dev,
			   sizeof(*bus) + sizeof(*pcie_priv), GFP_KERNEL);
	if (!bus) {
		ret = -ENOMEM;
		goto err_init;
	}

	pcie_priv = get_bus_priv(bus);

	pci_set_drvdata(pdev, bus);
	bus->bus_ops = &qtnf_pcie_bus_ops;
	bus->dev = &pdev->dev;
	bus->fw_state = QTNF_FW_STATE_RESET;
	pcie_priv->pdev = pdev;

	strcpy(bus->fwname, QTN_PCI_PEARL_FW_NAME);
	init_completion(&bus->request_firmware_complete);
	mutex_init(&bus->bus_lock);
	spin_lock_init(&pcie_priv->tx0_lock);
	spin_lock_init(&pcie_priv->irq_lock);
	spin_lock_init(&pcie_priv->tx_reclaim_lock);

	/* init stats */
	pcie_priv->tx_full_count = 0;
	pcie_priv->tx_done_count = 0;
	pcie_priv->pcie_irq_count = 0;
	pcie_priv->pcie_irq_rx_count = 0;
	pcie_priv->pcie_irq_tx_count = 0;
	pcie_priv->pcie_irq_uf_count = 0;
	pcie_priv->tx_reclaim_done = 0;
	pcie_priv->tx_reclaim_req = 0;

	pcie_priv->workqueue = create_singlethread_workqueue("QTNF_PEARL_PCIE");
	if (!pcie_priv->workqueue) {
		pr_err("failed to alloc bus workqueue\n");
		ret = -ENODEV;
		goto err_priv;
	}

	if (!pci_is_pcie(pdev)) {
		pr_err("device %s is not PCI Express\n", pci_name(pdev));
		ret = -EIO;
		goto err_base;
	}

	qtnf_tune_pcie_mps(pcie_priv);

	ret = pcim_enable_device(pdev);
	if (ret) {
		pr_err("failed to init PCI device %x\n", pdev->device);
		goto err_base;
	} else {
		pr_debug("successful init of PCI device %x\n", pdev->device);
	}

#ifdef CONFIG_ARCH_DMA_ADDR_T_64BIT
	ret = dma_set_mask_and_coherent(&pdev->dev, DMA_BIT_MASK(64));
#else
	ret = dma_set_mask_and_coherent(&pdev->dev, DMA_BIT_MASK(32));
#endif
	if (ret) {
		pr_err("PCIE DMA coherent mask init failed\n");
		goto err_base;
	}

	pcim_pin_device(pdev);
	pci_set_master(pdev);

	ret = qtnf_pcie_init_irq(pcie_priv);
	if (ret < 0) {
		pr_err("irq init failed\n");
		goto err_base;
	}

	ret = qtnf_pcie_init_memory(pcie_priv);
	if (ret < 0) {
		pr_err("PCIE memory init failed\n");
		goto err_base;
	}

	ret = qtnf_pcie_init_shm_ipc(pcie_priv);
	if (ret < 0) {
		pr_err("PCIE SHM IPC init failed\n");
		goto err_base;
	}

	ret = devm_add_action(&pdev->dev, free_xfer_buffers, (void *)pcie_priv);
	if (ret) {
		pr_err("custom release callback init failed\n");
		goto err_base;
	}

	ret = qtnf_pcie_init_xfer(pcie_priv);
	if (ret) {
		pr_err("PCIE xfer init failed\n");
		goto err_base;
	}

	/* init default irq settings */
	qtnf_init_hdp_irqs(pcie_priv);

	/* start with disabled irqs */
	qtnf_disable_hdp_irqs(pcie_priv);

	ret = devm_request_irq(&pdev->dev, pdev->irq, &qtnf_interrupt, 0,
			       "qtnf_pcie_irq", (void *)bus);
	if (ret) {
		pr_err("failed to request pcie irq %d\n", pdev->irq);
		goto err_base;
	}

	tasklet_init(&pcie_priv->reclaim_tq, qtnf_reclaim_tasklet_fn,
		     (unsigned long)pcie_priv);
	init_dummy_netdev(&bus->mux_dev);
	netif_napi_add(&bus->mux_dev, &bus->mux_napi,
		       qtnf_rx_poll, 10);

	ret = qtnf_bringup_fw(bus);
	if (ret < 0)
		goto err_bringup_fw;
	else if (ret)
		wait_for_completion(&bus->request_firmware_complete);

	if (bus->fw_state != QTNF_FW_STATE_FW_DNLD_DONE) {
		pr_err("failed to start FW\n");
		goto err_bringup_fw;
	}

	if (qtnf_poll_state(&pcie_priv->bda->bda_ep_state, QTN_EP_FW_QLINK_DONE,
			    QTN_FW_QLINK_TIMEOUT_MS)) {
		pr_err("FW runtime failure\n");
		goto err_bringup_fw;
	}

	ret = qtnf_core_attach(bus);
	if (ret) {
		pr_err("failed to attach core\n");
		goto err_bringup_fw;
	}

	qtnf_debugfs_init(bus, DRV_NAME);
	qtnf_debugfs_add_entry(bus, "mps", qtnf_dbg_mps_show);
	qtnf_debugfs_add_entry(bus, "msi_enabled", qtnf_dbg_msi_show);
	qtnf_debugfs_add_entry(bus, "hdp_stats", qtnf_dbg_hdp_stats);
	qtnf_debugfs_add_entry(bus, "irq_stats", qtnf_dbg_irq_stats);
	qtnf_debugfs_add_entry(bus, "shm_stats", qtnf_dbg_shm_stats);

	return 0;

err_bringup_fw:
	netif_napi_del(&bus->mux_napi);

err_base:
	flush_workqueue(pcie_priv->workqueue);
	destroy_workqueue(pcie_priv->workqueue);

err_priv:
	pci_set_drvdata(pdev, NULL);

err_init:
	return ret;
}

static void qtnf_pcie_remove(struct pci_dev *pdev)
{
	struct qtnf_pcie_bus_priv *priv;
	struct qtnf_bus *bus;

	bus = pci_get_drvdata(pdev);
	if (!bus)
		return;

	priv = get_bus_priv(bus);

	qtnf_core_detach(bus);
	netif_napi_del(&bus->mux_napi);

	flush_workqueue(priv->workqueue);
	destroy_workqueue(priv->workqueue);
	tasklet_kill(&priv->reclaim_tq);

	qtnf_debugfs_remove(bus);

	qtnf_pcie_free_shm_ipc(priv);
}

#ifdef CONFIG_PM_SLEEP
static int qtnf_pcie_suspend(struct device *dev)
{
	return -EOPNOTSUPP;
}

static int qtnf_pcie_resume(struct device *dev)
{
	return 0;
}
#endif /* CONFIG_PM_SLEEP */

#ifdef CONFIG_PM_SLEEP
/* Power Management Hooks */
static SIMPLE_DEV_PM_OPS(qtnf_pcie_pm_ops, qtnf_pcie_suspend,
			 qtnf_pcie_resume);
#endif

static const struct pci_device_id qtnf_pcie_devid_table[] = {
	{
		PCIE_VENDOR_ID_QUANTENNA, PCIE_DEVICE_ID_QTN_PEARL,
		PCI_ANY_ID, PCI_ANY_ID, 0, 0,
	},
	{ },
};

MODULE_DEVICE_TABLE(pci, qtnf_pcie_devid_table);

static struct pci_driver qtnf_pcie_drv_data = {
	.name = DRV_NAME,
	.id_table = qtnf_pcie_devid_table,
	.probe = qtnf_pcie_probe,
	.remove = qtnf_pcie_remove,
#ifdef CONFIG_PM_SLEEP
	.driver = {
		.pm = &qtnf_pcie_pm_ops,
	},
#endif
};

static int __init qtnf_pcie_register(void)
{
	pr_info("register Quantenna QSR10g FullMAC PCIE driver\n");
	return pci_register_driver(&qtnf_pcie_drv_data);
}

static void __exit qtnf_pcie_exit(void)
{
	pr_info("unregister Quantenna QSR10g FullMAC PCIE driver\n");
	pci_unregister_driver(&qtnf_pcie_drv_data);
}

module_init(qtnf_pcie_register);
module_exit(qtnf_pcie_exit);

MODULE_AUTHOR("Quantenna Communications");
MODULE_DESCRIPTION("Quantenna QSR10g PCIe bus driver for 802.11 wireless LAN.");
MODULE_LICENSE("GPL");<|MERGE_RESOLUTION|>--- conflicted
+++ resolved
@@ -615,12 +615,7 @@
 					 PCI_DMA_TODEVICE);
 
 			if (skb->dev) {
-<<<<<<< HEAD
-				skb->dev->stats.tx_packets++;
-				skb->dev->stats.tx_bytes += skb->len;
-=======
 				qtnf_update_tx_stats(skb->dev, skb);
->>>>>>> 661e50bc
 				if (unlikely(priv->tx_stopped)) {
 					qtnf_wake_all_queues(skb->dev);
 					priv->tx_stopped = 0;
