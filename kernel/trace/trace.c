--- conflicted
+++ resolved
@@ -6615,73 +6615,6 @@
 	return ret;
 }
 
-<<<<<<< HEAD
-=======
-static int instance_mkdir (struct inode *inode, struct dentry *dentry, umode_t mode)
-{
-	struct dentry *parent;
-	int ret;
-
-	/* Paranoid: Make sure the parent is the "instances" directory */
-	parent = hlist_entry(inode->i_dentry.first, struct dentry, d_u.d_alias);
-	if (WARN_ON_ONCE(parent != trace_instance_dir))
-		return -ENOENT;
-
-	/*
-	 * The inode mutex is locked, but debugfs_create_dir() will also
-	 * take the mutex. As the instances directory can not be destroyed
-	 * or changed in any other way, it is safe to unlock it, and
-	 * let the dentry try. If two users try to make the same dir at
-	 * the same time, then the new_instance_create() will determine the
-	 * winner.
-	 */
-	mutex_unlock(&inode->i_mutex);
-
-	ret = new_instance_create(dentry->d_iname);
-
-	mutex_lock(&inode->i_mutex);
-
-	return ret;
-}
-
-static int instance_rmdir(struct inode *inode, struct dentry *dentry)
-{
-	struct dentry *parent;
-	int ret;
-
-	/* Paranoid: Make sure the parent is the "instances" directory */
-	parent = hlist_entry(inode->i_dentry.first, struct dentry, d_u.d_alias);
-	if (WARN_ON_ONCE(parent != trace_instance_dir))
-		return -ENOENT;
-
-	/* The caller did a dget() on dentry */
-	mutex_unlock(&d_inode(dentry)->i_mutex);
-
-	/*
-	 * The inode mutex is locked, but debugfs_create_dir() will also
-	 * take the mutex. As the instances directory can not be destroyed
-	 * or changed in any other way, it is safe to unlock it, and
-	 * let the dentry try. If two users try to make the same dir at
-	 * the same time, then the instance_delete() will determine the
-	 * winner.
-	 */
-	mutex_unlock(&inode->i_mutex);
-
-	ret = instance_delete(dentry->d_iname);
-
-	mutex_lock_nested(&inode->i_mutex, I_MUTEX_PARENT);
-	mutex_lock(&d_inode(dentry)->i_mutex);
-
-	return ret;
-}
-
-static const struct inode_operations instance_dir_inode_operations = {
-	.lookup		= simple_lookup,
-	.mkdir		= instance_mkdir,
-	.rmdir		= instance_rmdir,
-};
-
->>>>>>> 3cab989a
 static __init void create_trace_instances(struct dentry *d_tracer)
 {
 	trace_instance_dir = tracefs_create_instance_dir("instances", d_tracer,
@@ -6689,12 +6622,6 @@
 							 instance_rmdir);
 	if (WARN_ON(!trace_instance_dir))
 		return;
-<<<<<<< HEAD
-=======
-
-	/* Hijack the dir inode operations, to allow mkdir */
-	d_inode(trace_instance_dir)->i_op = &instance_dir_inode_operations;
->>>>>>> 3cab989a
 }
 
 static void
