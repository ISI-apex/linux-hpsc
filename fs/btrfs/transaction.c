--- conflicted
+++ resolved
@@ -85,11 +85,7 @@
 		root->commit_root = btrfs_root_node(root);
 		if (is_fstree(root->root_key.objectid))
 			btrfs_unpin_free_ino(root);
-<<<<<<< HEAD
-		clear_btree_io_tree(&root->dirty_log_pages);
-=======
 		extent_io_tree_release(&root->dirty_log_pages);
->>>>>>> 0ecfebd2
 		btrfs_qgroup_clean_swapped_blocks(root);
 	}
 
@@ -1843,7 +1839,6 @@
  * transaction and remove them from the list
  */
 static void btrfs_cleanup_pending_block_groups(struct btrfs_trans_handle *trans)
-<<<<<<< HEAD
 {
        struct btrfs_fs_info *fs_info = trans->fs_info;
        struct btrfs_block_group_cache *block_group, *tmp;
@@ -1856,20 +1851,6 @@
 
 static inline int btrfs_start_delalloc_flush(struct btrfs_trans_handle *trans)
 {
-=======
-{
-       struct btrfs_fs_info *fs_info = trans->fs_info;
-       struct btrfs_block_group_cache *block_group, *tmp;
-
-       list_for_each_entry_safe(block_group, tmp, &trans->new_bgs, bg_list) {
-               btrfs_delayed_refs_rsv_release(fs_info, 1);
-               list_del_init(&block_group->bg_list);
-       }
-}
-
-static inline int btrfs_start_delalloc_flush(struct btrfs_trans_handle *trans)
-{
->>>>>>> 0ecfebd2
 	struct btrfs_fs_info *fs_info = trans->fs_info;
 
 	/*
