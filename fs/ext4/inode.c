/*
 *  linux/fs/ext4/inode.c
 *
 * Copyright (C) 1992, 1993, 1994, 1995
 * Remy Card (card@masi.ibp.fr)
 * Laboratoire MASI - Institut Blaise Pascal
 * Universite Pierre et Marie Curie (Paris VI)
 *
 *  from
 *
 *  linux/fs/minix/inode.c
 *
 *  Copyright (C) 1991, 1992  Linus Torvalds
 *
 *  64-bit file support on 64-bit platforms by Jakub Jelinek
 *	(jj@sunsite.ms.mff.cuni.cz)
 *
 *  Assorted race fixes, rewrite of ext4_get_block() by Al Viro, 2000
 */

#include <linux/fs.h>
#include <linux/time.h>
#include <linux/jbd2.h>
#include <linux/highuid.h>
#include <linux/pagemap.h>
#include <linux/quotaops.h>
#include <linux/string.h>
#include <linux/buffer_head.h>
#include <linux/writeback.h>
#include <linux/pagevec.h>
#include <linux/mpage.h>
#include <linux/namei.h>
#include <linux/uio.h>
#include <linux/bio.h>
#include <linux/workqueue.h>
#include <linux/kernel.h>
#include <linux/printk.h>
#include <linux/slab.h>
#include <linux/ratelimit.h>
#include <linux/aio.h>

#include "ext4_jbd2.h"
#include "xattr.h"
#include "acl.h"
#include "truncate.h"

#include <trace/events/ext4.h>

#define MPAGE_DA_EXTENT_TAIL 0x01

static __u32 ext4_inode_csum(struct inode *inode, struct ext4_inode *raw,
			      struct ext4_inode_info *ei)
{
	struct ext4_sb_info *sbi = EXT4_SB(inode->i_sb);
	__u16 csum_lo;
	__u16 csum_hi = 0;
	__u32 csum;

	csum_lo = le16_to_cpu(raw->i_checksum_lo);
	raw->i_checksum_lo = 0;
	if (EXT4_INODE_SIZE(inode->i_sb) > EXT4_GOOD_OLD_INODE_SIZE &&
	    EXT4_FITS_IN_INODE(raw, ei, i_checksum_hi)) {
		csum_hi = le16_to_cpu(raw->i_checksum_hi);
		raw->i_checksum_hi = 0;
	}

	csum = ext4_chksum(sbi, ei->i_csum_seed, (__u8 *)raw,
			   EXT4_INODE_SIZE(inode->i_sb));

	raw->i_checksum_lo = cpu_to_le16(csum_lo);
	if (EXT4_INODE_SIZE(inode->i_sb) > EXT4_GOOD_OLD_INODE_SIZE &&
	    EXT4_FITS_IN_INODE(raw, ei, i_checksum_hi))
		raw->i_checksum_hi = cpu_to_le16(csum_hi);

	return csum;
}

static int ext4_inode_csum_verify(struct inode *inode, struct ext4_inode *raw,
				  struct ext4_inode_info *ei)
{
	__u32 provided, calculated;

	if (EXT4_SB(inode->i_sb)->s_es->s_creator_os !=
	    cpu_to_le32(EXT4_OS_LINUX) ||
	    !EXT4_HAS_RO_COMPAT_FEATURE(inode->i_sb,
		EXT4_FEATURE_RO_COMPAT_METADATA_CSUM))
		return 1;

	provided = le16_to_cpu(raw->i_checksum_lo);
	calculated = ext4_inode_csum(inode, raw, ei);
	if (EXT4_INODE_SIZE(inode->i_sb) > EXT4_GOOD_OLD_INODE_SIZE &&
	    EXT4_FITS_IN_INODE(raw, ei, i_checksum_hi))
		provided |= ((__u32)le16_to_cpu(raw->i_checksum_hi)) << 16;
	else
		calculated &= 0xFFFF;

	return provided == calculated;
}

static void ext4_inode_csum_set(struct inode *inode, struct ext4_inode *raw,
				struct ext4_inode_info *ei)
{
	__u32 csum;

	if (EXT4_SB(inode->i_sb)->s_es->s_creator_os !=
	    cpu_to_le32(EXT4_OS_LINUX) ||
	    !EXT4_HAS_RO_COMPAT_FEATURE(inode->i_sb,
		EXT4_FEATURE_RO_COMPAT_METADATA_CSUM))
		return;

	csum = ext4_inode_csum(inode, raw, ei);
	raw->i_checksum_lo = cpu_to_le16(csum & 0xFFFF);
	if (EXT4_INODE_SIZE(inode->i_sb) > EXT4_GOOD_OLD_INODE_SIZE &&
	    EXT4_FITS_IN_INODE(raw, ei, i_checksum_hi))
		raw->i_checksum_hi = cpu_to_le16(csum >> 16);
}

static inline int ext4_begin_ordered_truncate(struct inode *inode,
					      loff_t new_size)
{
	trace_ext4_begin_ordered_truncate(inode, new_size);
	/*
	 * If jinode is zero, then we never opened the file for
	 * writing, so there's no need to call
	 * jbd2_journal_begin_ordered_truncate() since there's no
	 * outstanding writes we need to flush.
	 */
	if (!EXT4_I(inode)->jinode)
		return 0;
	return jbd2_journal_begin_ordered_truncate(EXT4_JOURNAL(inode),
						   EXT4_I(inode)->jinode,
						   new_size);
}

static void ext4_invalidatepage(struct page *page, unsigned int offset,
				unsigned int length);
static int __ext4_journalled_writepage(struct page *page, unsigned int len);
static int ext4_bh_delay_or_unwritten(handle_t *handle, struct buffer_head *bh);
static int ext4_meta_trans_blocks(struct inode *inode, int lblocks,
				  int pextents);

/*
 * Test whether an inode is a fast symlink.
 */
static int ext4_inode_is_fast_symlink(struct inode *inode)
{
	int ea_blocks = EXT4_I(inode)->i_file_acl ?
		(inode->i_sb->s_blocksize >> 9) : 0;

	return (S_ISLNK(inode->i_mode) && inode->i_blocks - ea_blocks == 0);
}

/*
 * Restart the transaction associated with *handle.  This does a commit,
 * so before we call here everything must be consistently dirtied against
 * this transaction.
 */
int ext4_truncate_restart_trans(handle_t *handle, struct inode *inode,
				 int nblocks)
{
	int ret;

	/*
	 * Drop i_data_sem to avoid deadlock with ext4_map_blocks.  At this
	 * moment, get_block can be called only for blocks inside i_size since
	 * page cache has been already dropped and writes are blocked by
	 * i_mutex. So we can safely drop the i_data_sem here.
	 */
	BUG_ON(EXT4_JOURNAL(inode) == NULL);
	jbd_debug(2, "restarting handle %p\n", handle);
	up_write(&EXT4_I(inode)->i_data_sem);
	ret = ext4_journal_restart(handle, nblocks);
	down_write(&EXT4_I(inode)->i_data_sem);
	ext4_discard_preallocations(inode);

	return ret;
}

/*
 * Called at the last iput() if i_nlink is zero.
 */
void ext4_evict_inode(struct inode *inode)
{
	handle_t *handle;
	int err;

	trace_ext4_evict_inode(inode);

	if (inode->i_nlink) {
		/*
		 * When journalling data dirty buffers are tracked only in the
		 * journal. So although mm thinks everything is clean and
		 * ready for reaping the inode might still have some pages to
		 * write in the running transaction or waiting to be
		 * checkpointed. Thus calling jbd2_journal_invalidatepage()
		 * (via truncate_inode_pages()) to discard these buffers can
		 * cause data loss. Also even if we did not discard these
		 * buffers, we would have no way to find them after the inode
		 * is reaped and thus user could see stale data if he tries to
		 * read them before the transaction is checkpointed. So be
		 * careful and force everything to disk here... We use
		 * ei->i_datasync_tid to store the newest transaction
		 * containing inode's data.
		 *
		 * Note that directories do not have this problem because they
		 * don't use page cache.
		 */
		if (ext4_should_journal_data(inode) &&
		    (S_ISLNK(inode->i_mode) || S_ISREG(inode->i_mode)) &&
		    inode->i_ino != EXT4_JOURNAL_INO) {
			journal_t *journal = EXT4_SB(inode->i_sb)->s_journal;
			tid_t commit_tid = EXT4_I(inode)->i_datasync_tid;

			jbd2_complete_transaction(journal, commit_tid);
			filemap_write_and_wait(&inode->i_data);
		}
		truncate_inode_pages(&inode->i_data, 0);

		WARN_ON(atomic_read(&EXT4_I(inode)->i_ioend_count));
		goto no_delete;
	}

	if (!is_bad_inode(inode))
		dquot_initialize(inode);

	if (ext4_should_order_data(inode))
		ext4_begin_ordered_truncate(inode, 0);
	truncate_inode_pages(&inode->i_data, 0);

	WARN_ON(atomic_read(&EXT4_I(inode)->i_ioend_count));
	if (is_bad_inode(inode))
		goto no_delete;

	/*
	 * Protect us against freezing - iput() caller didn't have to have any
	 * protection against it
	 */
	sb_start_intwrite(inode->i_sb);
	handle = ext4_journal_start(inode, EXT4_HT_TRUNCATE,
				    ext4_blocks_for_truncate(inode)+3);
	if (IS_ERR(handle)) {
		ext4_std_error(inode->i_sb, PTR_ERR(handle));
		/*
		 * If we're going to skip the normal cleanup, we still need to
		 * make sure that the in-core orphan linked list is properly
		 * cleaned up.
		 */
		ext4_orphan_del(NULL, inode);
		sb_end_intwrite(inode->i_sb);
		goto no_delete;
	}

	if (IS_SYNC(inode))
		ext4_handle_sync(handle);
	inode->i_size = 0;
	err = ext4_mark_inode_dirty(handle, inode);
	if (err) {
		ext4_warning(inode->i_sb,
			     "couldn't mark inode dirty (err %d)", err);
		goto stop_handle;
	}
	if (inode->i_blocks)
		ext4_truncate(inode);

	/*
	 * ext4_ext_truncate() doesn't reserve any slop when it
	 * restarts journal transactions; therefore there may not be
	 * enough credits left in the handle to remove the inode from
	 * the orphan list and set the dtime field.
	 */
	if (!ext4_handle_has_enough_credits(handle, 3)) {
		err = ext4_journal_extend(handle, 3);
		if (err > 0)
			err = ext4_journal_restart(handle, 3);
		if (err != 0) {
			ext4_warning(inode->i_sb,
				     "couldn't extend journal (err %d)", err);
		stop_handle:
			ext4_journal_stop(handle);
			ext4_orphan_del(NULL, inode);
			sb_end_intwrite(inode->i_sb);
			goto no_delete;
		}
	}

	/*
	 * Kill off the orphan record which ext4_truncate created.
	 * AKPM: I think this can be inside the above `if'.
	 * Note that ext4_orphan_del() has to be able to cope with the
	 * deletion of a non-existent orphan - this is because we don't
	 * know if ext4_truncate() actually created an orphan record.
	 * (Well, we could do this if we need to, but heck - it works)
	 */
	ext4_orphan_del(handle, inode);
	EXT4_I(inode)->i_dtime	= get_seconds();

	/*
	 * One subtle ordering requirement: if anything has gone wrong
	 * (transaction abort, IO errors, whatever), then we can still
	 * do these next steps (the fs will already have been marked as
	 * having errors), but we can't free the inode if the mark_dirty
	 * fails.
	 */
	if (ext4_mark_inode_dirty(handle, inode))
		/* If that failed, just do the required in-core inode clear. */
		ext4_clear_inode(inode);
	else
		ext4_free_inode(handle, inode);
	ext4_journal_stop(handle);
	sb_end_intwrite(inode->i_sb);
	return;
no_delete:
	ext4_clear_inode(inode);	/* We must guarantee clearing of inode... */
}

#ifdef CONFIG_QUOTA
qsize_t *ext4_get_reserved_space(struct inode *inode)
{
	return &EXT4_I(inode)->i_reserved_quota;
}
#endif

/*
 * Calculate the number of metadata blocks need to reserve
 * to allocate a block located at @lblock
 */
static int ext4_calc_metadata_amount(struct inode *inode, ext4_lblk_t lblock)
{
	if (ext4_test_inode_flag(inode, EXT4_INODE_EXTENTS))
		return ext4_ext_calc_metadata_amount(inode, lblock);

	return ext4_ind_calc_metadata_amount(inode, lblock);
}

/*
 * Called with i_data_sem down, which is important since we can call
 * ext4_discard_preallocations() from here.
 */
void ext4_da_update_reserve_space(struct inode *inode,
					int used, int quota_claim)
{
	struct ext4_sb_info *sbi = EXT4_SB(inode->i_sb);
	struct ext4_inode_info *ei = EXT4_I(inode);

	spin_lock(&ei->i_block_reservation_lock);
	trace_ext4_da_update_reserve_space(inode, used, quota_claim);
	if (unlikely(used > ei->i_reserved_data_blocks)) {
		ext4_warning(inode->i_sb, "%s: ino %lu, used %d "
			 "with only %d reserved data blocks",
			 __func__, inode->i_ino, used,
			 ei->i_reserved_data_blocks);
		WARN_ON(1);
		used = ei->i_reserved_data_blocks;
	}

	if (unlikely(ei->i_allocated_meta_blocks > ei->i_reserved_meta_blocks)) {
		ext4_warning(inode->i_sb, "ino %lu, allocated %d "
			"with only %d reserved metadata blocks "
			"(releasing %d blocks with reserved %d data blocks)",
			inode->i_ino, ei->i_allocated_meta_blocks,
			     ei->i_reserved_meta_blocks, used,
			     ei->i_reserved_data_blocks);
		WARN_ON(1);
		ei->i_allocated_meta_blocks = ei->i_reserved_meta_blocks;
	}

	/* Update per-inode reservations */
	ei->i_reserved_data_blocks -= used;
	ei->i_reserved_meta_blocks -= ei->i_allocated_meta_blocks;
	percpu_counter_sub(&sbi->s_dirtyclusters_counter,
			   used + ei->i_allocated_meta_blocks);
	ei->i_allocated_meta_blocks = 0;

	if (ei->i_reserved_data_blocks == 0) {
		/*
		 * We can release all of the reserved metadata blocks
		 * only when we have written all of the delayed
		 * allocation blocks.
		 */
		percpu_counter_sub(&sbi->s_dirtyclusters_counter,
				   ei->i_reserved_meta_blocks);
		ei->i_reserved_meta_blocks = 0;
		ei->i_da_metadata_calc_len = 0;
	}
	spin_unlock(&EXT4_I(inode)->i_block_reservation_lock);

	/* Update quota subsystem for data blocks */
	if (quota_claim)
		dquot_claim_block(inode, EXT4_C2B(sbi, used));
	else {
		/*
		 * We did fallocate with an offset that is already delayed
		 * allocated. So on delayed allocated writeback we should
		 * not re-claim the quota for fallocated blocks.
		 */
		dquot_release_reservation_block(inode, EXT4_C2B(sbi, used));
	}

	/*
	 * If we have done all the pending block allocations and if
	 * there aren't any writers on the inode, we can discard the
	 * inode's preallocations.
	 */
	if ((ei->i_reserved_data_blocks == 0) &&
	    (atomic_read(&inode->i_writecount) == 0))
		ext4_discard_preallocations(inode);
}

static int __check_block_validity(struct inode *inode, const char *func,
				unsigned int line,
				struct ext4_map_blocks *map)
{
	if (!ext4_data_block_valid(EXT4_SB(inode->i_sb), map->m_pblk,
				   map->m_len)) {
		ext4_error_inode(inode, func, line, map->m_pblk,
				 "lblock %lu mapped to illegal pblock "
				 "(length %d)", (unsigned long) map->m_lblk,
				 map->m_len);
		return -EIO;
	}
	return 0;
}

#define check_block_validity(inode, map)	\
	__check_block_validity((inode), __func__, __LINE__, (map))

#ifdef ES_AGGRESSIVE_TEST
static void ext4_map_blocks_es_recheck(handle_t *handle,
				       struct inode *inode,
				       struct ext4_map_blocks *es_map,
				       struct ext4_map_blocks *map,
				       int flags)
{
	int retval;

	map->m_flags = 0;
	/*
	 * There is a race window that the result is not the same.
	 * e.g. xfstests #223 when dioread_nolock enables.  The reason
	 * is that we lookup a block mapping in extent status tree with
	 * out taking i_data_sem.  So at the time the unwritten extent
	 * could be converted.
	 */
	if (!(flags & EXT4_GET_BLOCKS_NO_LOCK))
		down_read((&EXT4_I(inode)->i_data_sem));
	if (ext4_test_inode_flag(inode, EXT4_INODE_EXTENTS)) {
		retval = ext4_ext_map_blocks(handle, inode, map, flags &
					     EXT4_GET_BLOCKS_KEEP_SIZE);
	} else {
		retval = ext4_ind_map_blocks(handle, inode, map, flags &
					     EXT4_GET_BLOCKS_KEEP_SIZE);
	}
	if (!(flags & EXT4_GET_BLOCKS_NO_LOCK))
		up_read((&EXT4_I(inode)->i_data_sem));
	/*
	 * Clear EXT4_MAP_FROM_CLUSTER and EXT4_MAP_BOUNDARY flag
	 * because it shouldn't be marked in es_map->m_flags.
	 */
	map->m_flags &= ~(EXT4_MAP_FROM_CLUSTER | EXT4_MAP_BOUNDARY);

	/*
	 * We don't check m_len because extent will be collpased in status
	 * tree.  So the m_len might not equal.
	 */
	if (es_map->m_lblk != map->m_lblk ||
	    es_map->m_flags != map->m_flags ||
	    es_map->m_pblk != map->m_pblk) {
		printk("ES cache assertion failed for inode: %lu "
		       "es_cached ex [%d/%d/%llu/%x] != "
		       "found ex [%d/%d/%llu/%x] retval %d flags %x\n",
		       inode->i_ino, es_map->m_lblk, es_map->m_len,
		       es_map->m_pblk, es_map->m_flags, map->m_lblk,
		       map->m_len, map->m_pblk, map->m_flags,
		       retval, flags);
	}
}
#endif /* ES_AGGRESSIVE_TEST */

/*
 * The ext4_map_blocks() function tries to look up the requested blocks,
 * and returns if the blocks are already mapped.
 *
 * Otherwise it takes the write lock of the i_data_sem and allocate blocks
 * and store the allocated blocks in the result buffer head and mark it
 * mapped.
 *
 * If file type is extents based, it will call ext4_ext_map_blocks(),
 * Otherwise, call with ext4_ind_map_blocks() to handle indirect mapping
 * based files
 *
 * On success, it returns the number of blocks being mapped or allocate.
 * if create==0 and the blocks are pre-allocated and uninitialized block,
 * the result buffer head is unmapped. If the create ==1, it will make sure
 * the buffer head is mapped.
 *
 * It returns 0 if plain look up failed (blocks have not been allocated), in
 * that case, buffer head is unmapped
 *
 * It returns the error in case of allocation failure.
 */
int ext4_map_blocks(handle_t *handle, struct inode *inode,
		    struct ext4_map_blocks *map, int flags)
{
	struct extent_status es;
	int retval;
#ifdef ES_AGGRESSIVE_TEST
	struct ext4_map_blocks orig_map;

	memcpy(&orig_map, map, sizeof(*map));
#endif

	map->m_flags = 0;
	ext_debug("ext4_map_blocks(): inode %lu, flag %d, max_blocks %u,"
		  "logical block %lu\n", inode->i_ino, flags, map->m_len,
		  (unsigned long) map->m_lblk);

	/* Lookup extent status tree firstly */
	if (ext4_es_lookup_extent(inode, map->m_lblk, &es)) {
		ext4_es_lru_add(inode);
		if (ext4_es_is_written(&es) || ext4_es_is_unwritten(&es)) {
			map->m_pblk = ext4_es_pblock(&es) +
					map->m_lblk - es.es_lblk;
			map->m_flags |= ext4_es_is_written(&es) ?
					EXT4_MAP_MAPPED : EXT4_MAP_UNWRITTEN;
			retval = es.es_len - (map->m_lblk - es.es_lblk);
			if (retval > map->m_len)
				retval = map->m_len;
			map->m_len = retval;
		} else if (ext4_es_is_delayed(&es) || ext4_es_is_hole(&es)) {
			retval = 0;
		} else {
			BUG_ON(1);
		}
#ifdef ES_AGGRESSIVE_TEST
		ext4_map_blocks_es_recheck(handle, inode, map,
					   &orig_map, flags);
#endif
		goto found;
	}

	/*
	 * Try to see if we can get the block without requesting a new
	 * file system block.
	 */
	if (!(flags & EXT4_GET_BLOCKS_NO_LOCK))
		down_read((&EXT4_I(inode)->i_data_sem));
	if (ext4_test_inode_flag(inode, EXT4_INODE_EXTENTS)) {
		retval = ext4_ext_map_blocks(handle, inode, map, flags &
					     EXT4_GET_BLOCKS_KEEP_SIZE);
	} else {
		retval = ext4_ind_map_blocks(handle, inode, map, flags &
					     EXT4_GET_BLOCKS_KEEP_SIZE);
	}
	if (retval > 0) {
		int ret;
		unsigned int status;

		if (unlikely(retval != map->m_len)) {
			ext4_warning(inode->i_sb,
				     "ES len assertion failed for inode "
				     "%lu: retval %d != map->m_len %d",
				     inode->i_ino, retval, map->m_len);
			WARN_ON(1);
		}

		status = map->m_flags & EXT4_MAP_UNWRITTEN ?
				EXTENT_STATUS_UNWRITTEN : EXTENT_STATUS_WRITTEN;
		if (!(flags & EXT4_GET_BLOCKS_DELALLOC_RESERVE) &&
		    ext4_find_delalloc_range(inode, map->m_lblk,
					     map->m_lblk + map->m_len - 1))
			status |= EXTENT_STATUS_DELAYED;
		ret = ext4_es_insert_extent(inode, map->m_lblk,
					    map->m_len, map->m_pblk, status);
		if (ret < 0)
			retval = ret;
	}
	if (!(flags & EXT4_GET_BLOCKS_NO_LOCK))
		up_read((&EXT4_I(inode)->i_data_sem));

found:
	if (retval > 0 && map->m_flags & EXT4_MAP_MAPPED) {
		int ret = check_block_validity(inode, map);
		if (ret != 0)
			return ret;
	}

	/* If it is only a block(s) look up */
	if ((flags & EXT4_GET_BLOCKS_CREATE) == 0)
		return retval;

	/*
	 * Returns if the blocks have already allocated
	 *
	 * Note that if blocks have been preallocated
	 * ext4_ext_get_block() returns the create = 0
	 * with buffer head unmapped.
	 */
	if (retval > 0 && map->m_flags & EXT4_MAP_MAPPED)
		return retval;

	/*
	 * Here we clear m_flags because after allocating an new extent,
	 * it will be set again.
	 */
	map->m_flags &= ~EXT4_MAP_FLAGS;

	/*
	 * New blocks allocate and/or writing to uninitialized extent
	 * will possibly result in updating i_data, so we take
	 * the write lock of i_data_sem, and call get_blocks()
	 * with create == 1 flag.
	 */
	down_write((&EXT4_I(inode)->i_data_sem));

	/*
	 * if the caller is from delayed allocation writeout path
	 * we have already reserved fs blocks for allocation
	 * let the underlying get_block() function know to
	 * avoid double accounting
	 */
	if (flags & EXT4_GET_BLOCKS_DELALLOC_RESERVE)
		ext4_set_inode_state(inode, EXT4_STATE_DELALLOC_RESERVED);
	/*
	 * We need to check for EXT4 here because migrate
	 * could have changed the inode type in between
	 */
	if (ext4_test_inode_flag(inode, EXT4_INODE_EXTENTS)) {
		retval = ext4_ext_map_blocks(handle, inode, map, flags);
	} else {
		retval = ext4_ind_map_blocks(handle, inode, map, flags);

		if (retval > 0 && map->m_flags & EXT4_MAP_NEW) {
			/*
			 * We allocated new blocks which will result in
			 * i_data's format changing.  Force the migrate
			 * to fail by clearing migrate flags
			 */
			ext4_clear_inode_state(inode, EXT4_STATE_EXT_MIGRATE);
		}

		/*
		 * Update reserved blocks/metadata blocks after successful
		 * block allocation which had been deferred till now. We don't
		 * support fallocate for non extent files. So we can update
		 * reserve space here.
		 */
		if ((retval > 0) &&
			(flags & EXT4_GET_BLOCKS_DELALLOC_RESERVE))
			ext4_da_update_reserve_space(inode, retval, 1);
	}
	if (flags & EXT4_GET_BLOCKS_DELALLOC_RESERVE)
		ext4_clear_inode_state(inode, EXT4_STATE_DELALLOC_RESERVED);

	if (retval > 0) {
		int ret;
		unsigned int status;

		if (unlikely(retval != map->m_len)) {
			ext4_warning(inode->i_sb,
				     "ES len assertion failed for inode "
				     "%lu: retval %d != map->m_len %d",
				     inode->i_ino, retval, map->m_len);
			WARN_ON(1);
		}

		/*
		 * If the extent has been zeroed out, we don't need to update
		 * extent status tree.
		 */
		if ((flags & EXT4_GET_BLOCKS_PRE_IO) &&
		    ext4_es_lookup_extent(inode, map->m_lblk, &es)) {
			if (ext4_es_is_written(&es))
				goto has_zeroout;
		}
		status = map->m_flags & EXT4_MAP_UNWRITTEN ?
				EXTENT_STATUS_UNWRITTEN : EXTENT_STATUS_WRITTEN;
		if (!(flags & EXT4_GET_BLOCKS_DELALLOC_RESERVE) &&
		    ext4_find_delalloc_range(inode, map->m_lblk,
					     map->m_lblk + map->m_len - 1))
			status |= EXTENT_STATUS_DELAYED;
		ret = ext4_es_insert_extent(inode, map->m_lblk, map->m_len,
					    map->m_pblk, status);
		if (ret < 0)
			retval = ret;
	}

has_zeroout:
	up_write((&EXT4_I(inode)->i_data_sem));
	if (retval > 0 && map->m_flags & EXT4_MAP_MAPPED) {
		int ret = check_block_validity(inode, map);
		if (ret != 0)
			return ret;
	}
	return retval;
}

/* Maximum number of blocks we map for direct IO at once. */
#define DIO_MAX_BLOCKS 4096

static int _ext4_get_block(struct inode *inode, sector_t iblock,
			   struct buffer_head *bh, int flags)
{
	handle_t *handle = ext4_journal_current_handle();
	struct ext4_map_blocks map;
	int ret = 0, started = 0;
	int dio_credits;

	if (ext4_has_inline_data(inode))
		return -ERANGE;

	map.m_lblk = iblock;
	map.m_len = bh->b_size >> inode->i_blkbits;

	if (flags && !(flags & EXT4_GET_BLOCKS_NO_LOCK) && !handle) {
		/* Direct IO write... */
		if (map.m_len > DIO_MAX_BLOCKS)
			map.m_len = DIO_MAX_BLOCKS;
		dio_credits = ext4_chunk_trans_blocks(inode, map.m_len);
		handle = ext4_journal_start(inode, EXT4_HT_MAP_BLOCKS,
					    dio_credits);
		if (IS_ERR(handle)) {
			ret = PTR_ERR(handle);
			return ret;
		}
		started = 1;
	}

	ret = ext4_map_blocks(handle, inode, &map, flags);
	if (ret > 0) {
		ext4_io_end_t *io_end = ext4_inode_aio(inode);

		map_bh(bh, inode->i_sb, map.m_pblk);
		bh->b_state = (bh->b_state & ~EXT4_MAP_FLAGS) | map.m_flags;
		if (io_end && io_end->flag & EXT4_IO_END_UNWRITTEN)
			set_buffer_defer_completion(bh);
		bh->b_size = inode->i_sb->s_blocksize * map.m_len;
		ret = 0;
	}
	if (started)
		ext4_journal_stop(handle);
	return ret;
}

int ext4_get_block(struct inode *inode, sector_t iblock,
		   struct buffer_head *bh, int create)
{
	return _ext4_get_block(inode, iblock, bh,
			       create ? EXT4_GET_BLOCKS_CREATE : 0);
}

/*
 * `handle' can be NULL if create is zero
 */
struct buffer_head *ext4_getblk(handle_t *handle, struct inode *inode,
				ext4_lblk_t block, int create, int *errp)
{
	struct ext4_map_blocks map;
	struct buffer_head *bh;
	int fatal = 0, err;

	J_ASSERT(handle != NULL || create == 0);

	map.m_lblk = block;
	map.m_len = 1;
	err = ext4_map_blocks(handle, inode, &map,
			      create ? EXT4_GET_BLOCKS_CREATE : 0);

	/* ensure we send some value back into *errp */
	*errp = 0;

	if (create && err == 0)
		err = -ENOSPC;	/* should never happen */
	if (err < 0)
		*errp = err;
	if (err <= 0)
		return NULL;

	bh = sb_getblk(inode->i_sb, map.m_pblk);
	if (unlikely(!bh)) {
		*errp = -ENOMEM;
		return NULL;
	}
	if (map.m_flags & EXT4_MAP_NEW) {
		J_ASSERT(create != 0);
		J_ASSERT(handle != NULL);

		/*
		 * Now that we do not always journal data, we should
		 * keep in mind whether this should always journal the
		 * new buffer as metadata.  For now, regular file
		 * writes use ext4_get_block instead, so it's not a
		 * problem.
		 */
		lock_buffer(bh);
		BUFFER_TRACE(bh, "call get_create_access");
		fatal = ext4_journal_get_create_access(handle, bh);
		if (!fatal && !buffer_uptodate(bh)) {
			memset(bh->b_data, 0, inode->i_sb->s_blocksize);
			set_buffer_uptodate(bh);
		}
		unlock_buffer(bh);
		BUFFER_TRACE(bh, "call ext4_handle_dirty_metadata");
		err = ext4_handle_dirty_metadata(handle, inode, bh);
		if (!fatal)
			fatal = err;
	} else {
		BUFFER_TRACE(bh, "not a new buffer");
	}
	if (fatal) {
		*errp = fatal;
		brelse(bh);
		bh = NULL;
	}
	return bh;
}

struct buffer_head *ext4_bread(handle_t *handle, struct inode *inode,
			       ext4_lblk_t block, int create, int *err)
{
	struct buffer_head *bh;

	bh = ext4_getblk(handle, inode, block, create, err);
	if (!bh)
		return bh;
	if (buffer_uptodate(bh))
		return bh;
	ll_rw_block(READ | REQ_META | REQ_PRIO, 1, &bh);
	wait_on_buffer(bh);
	if (buffer_uptodate(bh))
		return bh;
	put_bh(bh);
	*err = -EIO;
	return NULL;
}

int ext4_walk_page_buffers(handle_t *handle,
			   struct buffer_head *head,
			   unsigned from,
			   unsigned to,
			   int *partial,
			   int (*fn)(handle_t *handle,
				     struct buffer_head *bh))
{
	struct buffer_head *bh;
	unsigned block_start, block_end;
	unsigned blocksize = head->b_size;
	int err, ret = 0;
	struct buffer_head *next;

	for (bh = head, block_start = 0;
	     ret == 0 && (bh != head || !block_start);
	     block_start = block_end, bh = next) {
		next = bh->b_this_page;
		block_end = block_start + blocksize;
		if (block_end <= from || block_start >= to) {
			if (partial && !buffer_uptodate(bh))
				*partial = 1;
			continue;
		}
		err = (*fn)(handle, bh);
		if (!ret)
			ret = err;
	}
	return ret;
}

/*
 * To preserve ordering, it is essential that the hole instantiation and
 * the data write be encapsulated in a single transaction.  We cannot
 * close off a transaction and start a new one between the ext4_get_block()
 * and the commit_write().  So doing the jbd2_journal_start at the start of
 * prepare_write() is the right place.
 *
 * Also, this function can nest inside ext4_writepage().  In that case, we
 * *know* that ext4_writepage() has generated enough buffer credits to do the
 * whole page.  So we won't block on the journal in that case, which is good,
 * because the caller may be PF_MEMALLOC.
 *
 * By accident, ext4 can be reentered when a transaction is open via
 * quota file writes.  If we were to commit the transaction while thus
 * reentered, there can be a deadlock - we would be holding a quota
 * lock, and the commit would never complete if another thread had a
 * transaction open and was blocking on the quota lock - a ranking
 * violation.
 *
 * So what we do is to rely on the fact that jbd2_journal_stop/journal_start
 * will _not_ run commit under these circumstances because handle->h_ref
 * is elevated.  We'll still have enough credits for the tiny quotafile
 * write.
 */
int do_journal_get_write_access(handle_t *handle,
				struct buffer_head *bh)
{
	int dirty = buffer_dirty(bh);
	int ret;

	if (!buffer_mapped(bh) || buffer_freed(bh))
		return 0;
	/*
	 * __block_write_begin() could have dirtied some buffers. Clean
	 * the dirty bit as jbd2_journal_get_write_access() could complain
	 * otherwise about fs integrity issues. Setting of the dirty bit
	 * by __block_write_begin() isn't a real problem here as we clear
	 * the bit before releasing a page lock and thus writeback cannot
	 * ever write the buffer.
	 */
	if (dirty)
		clear_buffer_dirty(bh);
	ret = ext4_journal_get_write_access(handle, bh);
	if (!ret && dirty)
		ret = ext4_handle_dirty_metadata(handle, NULL, bh);
	return ret;
}

static int ext4_get_block_write_nolock(struct inode *inode, sector_t iblock,
		   struct buffer_head *bh_result, int create);
static int ext4_write_begin(struct file *file, struct address_space *mapping,
			    loff_t pos, unsigned len, unsigned flags,
			    struct page **pagep, void **fsdata)
{
	struct inode *inode = mapping->host;
	int ret, needed_blocks;
	handle_t *handle;
	int retries = 0;
	struct page *page;
	pgoff_t index;
	unsigned from, to;

	trace_ext4_write_begin(inode, pos, len, flags);
	/*
	 * Reserve one block more for addition to orphan list in case
	 * we allocate blocks but write fails for some reason
	 */
	needed_blocks = ext4_writepage_trans_blocks(inode) + 1;
	index = pos >> PAGE_CACHE_SHIFT;
	from = pos & (PAGE_CACHE_SIZE - 1);
	to = from + len;

	if (ext4_test_inode_state(inode, EXT4_STATE_MAY_INLINE_DATA)) {
		ret = ext4_try_to_write_inline_data(mapping, inode, pos, len,
						    flags, pagep);
		if (ret < 0)
			return ret;
		if (ret == 1)
			return 0;
	}

	/*
	 * grab_cache_page_write_begin() can take a long time if the
	 * system is thrashing due to memory pressure, or if the page
	 * is being written back.  So grab it first before we start
	 * the transaction handle.  This also allows us to allocate
	 * the page (if needed) without using GFP_NOFS.
	 */
retry_grab:
	page = grab_cache_page_write_begin(mapping, index, flags);
	if (!page)
		return -ENOMEM;
	unlock_page(page);

retry_journal:
	handle = ext4_journal_start(inode, EXT4_HT_WRITE_PAGE, needed_blocks);
	if (IS_ERR(handle)) {
		page_cache_release(page);
		return PTR_ERR(handle);
	}

	lock_page(page);
	if (page->mapping != mapping) {
		/* The page got truncated from under us */
		unlock_page(page);
		page_cache_release(page);
		ext4_journal_stop(handle);
		goto retry_grab;
	}
	/* In case writeback began while the page was unlocked */
	wait_for_stable_page(page);

	if (ext4_should_dioread_nolock(inode))
		ret = __block_write_begin(page, pos, len, ext4_get_block_write);
	else
		ret = __block_write_begin(page, pos, len, ext4_get_block);

	if (!ret && ext4_should_journal_data(inode)) {
		ret = ext4_walk_page_buffers(handle, page_buffers(page),
					     from, to, NULL,
					     do_journal_get_write_access);
	}

	if (ret) {
		unlock_page(page);
		/*
		 * __block_write_begin may have instantiated a few blocks
		 * outside i_size.  Trim these off again. Don't need
		 * i_size_read because we hold i_mutex.
		 *
		 * Add inode to orphan list in case we crash before
		 * truncate finishes
		 */
		if (pos + len > inode->i_size && ext4_can_truncate(inode))
			ext4_orphan_add(handle, inode);

		ext4_journal_stop(handle);
		if (pos + len > inode->i_size) {
			ext4_truncate_failed_write(inode);
			/*
			 * If truncate failed early the inode might
			 * still be on the orphan list; we need to
			 * make sure the inode is removed from the
			 * orphan list in that case.
			 */
			if (inode->i_nlink)
				ext4_orphan_del(NULL, inode);
		}

		if (ret == -ENOSPC &&
		    ext4_should_retry_alloc(inode->i_sb, &retries))
			goto retry_journal;
		page_cache_release(page);
		return ret;
	}
	*pagep = page;
	return ret;
}

/* For write_end() in data=journal mode */
static int write_end_fn(handle_t *handle, struct buffer_head *bh)
{
	int ret;
	if (!buffer_mapped(bh) || buffer_freed(bh))
		return 0;
	set_buffer_uptodate(bh);
	ret = ext4_handle_dirty_metadata(handle, NULL, bh);
	clear_buffer_meta(bh);
	clear_buffer_prio(bh);
	return ret;
}

/*
 * We need to pick up the new inode size which generic_commit_write gave us
 * `file' can be NULL - eg, when called from page_symlink().
 *
 * ext4 never places buffers on inode->i_mapping->private_list.  metadata
 * buffers are managed internally.
 */
static int ext4_write_end(struct file *file,
			  struct address_space *mapping,
			  loff_t pos, unsigned len, unsigned copied,
			  struct page *page, void *fsdata)
{
	handle_t *handle = ext4_journal_current_handle();
	struct inode *inode = mapping->host;
	int ret = 0, ret2;
	int i_size_changed = 0;

	trace_ext4_write_end(inode, pos, len, copied);
	if (ext4_test_inode_state(inode, EXT4_STATE_ORDERED_MODE)) {
		ret = ext4_jbd2_file_inode(handle, inode);
		if (ret) {
			unlock_page(page);
			page_cache_release(page);
			goto errout;
		}
	}

	if (ext4_has_inline_data(inode)) {
		ret = ext4_write_inline_data_end(inode, pos, len,
						 copied, page);
		if (ret < 0)
			goto errout;
		copied = ret;
	} else
		copied = block_write_end(file, mapping, pos,
					 len, copied, page, fsdata);

	/*
	 * No need to use i_size_read() here, the i_size
	 * cannot change under us because we hole i_mutex.
	 *
	 * But it's important to update i_size while still holding page lock:
	 * page writeout could otherwise come in and zero beyond i_size.
	 */
	if (pos + copied > inode->i_size) {
		i_size_write(inode, pos + copied);
		i_size_changed = 1;
	}

	if (pos + copied > EXT4_I(inode)->i_disksize) {
		/* We need to mark inode dirty even if
		 * new_i_size is less that inode->i_size
		 * but greater than i_disksize. (hint delalloc)
		 */
		ext4_update_i_disksize(inode, (pos + copied));
		i_size_changed = 1;
	}
	unlock_page(page);
	page_cache_release(page);

	/*
	 * Don't mark the inode dirty under page lock. First, it unnecessarily
	 * makes the holding time of page lock longer. Second, it forces lock
	 * ordering of page lock and transaction start for journaling
	 * filesystems.
	 */
	if (i_size_changed)
		ext4_mark_inode_dirty(handle, inode);

	if (pos + len > inode->i_size && ext4_can_truncate(inode))
		/* if we have allocated more blocks and copied
		 * less. We will have blocks allocated outside
		 * inode->i_size. So truncate them
		 */
		ext4_orphan_add(handle, inode);
errout:
	ret2 = ext4_journal_stop(handle);
	if (!ret)
		ret = ret2;

	if (pos + len > inode->i_size) {
		ext4_truncate_failed_write(inode);
		/*
		 * If truncate failed early the inode might still be
		 * on the orphan list; we need to make sure the inode
		 * is removed from the orphan list in that case.
		 */
		if (inode->i_nlink)
			ext4_orphan_del(NULL, inode);
	}

	return ret ? ret : copied;
}

static int ext4_journalled_write_end(struct file *file,
				     struct address_space *mapping,
				     loff_t pos, unsigned len, unsigned copied,
				     struct page *page, void *fsdata)
{
	handle_t *handle = ext4_journal_current_handle();
	struct inode *inode = mapping->host;
	int ret = 0, ret2;
	int partial = 0;
	unsigned from, to;
	loff_t new_i_size;

	trace_ext4_journalled_write_end(inode, pos, len, copied);
	from = pos & (PAGE_CACHE_SIZE - 1);
	to = from + len;

	BUG_ON(!ext4_handle_valid(handle));

	if (ext4_has_inline_data(inode))
		copied = ext4_write_inline_data_end(inode, pos, len,
						    copied, page);
	else {
		if (copied < len) {
			if (!PageUptodate(page))
				copied = 0;
			page_zero_new_buffers(page, from+copied, to);
		}

		ret = ext4_walk_page_buffers(handle, page_buffers(page), from,
					     to, &partial, write_end_fn);
		if (!partial)
			SetPageUptodate(page);
	}
	new_i_size = pos + copied;
	if (new_i_size > inode->i_size)
		i_size_write(inode, pos+copied);
	ext4_set_inode_state(inode, EXT4_STATE_JDATA);
	EXT4_I(inode)->i_datasync_tid = handle->h_transaction->t_tid;
	if (new_i_size > EXT4_I(inode)->i_disksize) {
		ext4_update_i_disksize(inode, new_i_size);
		ret2 = ext4_mark_inode_dirty(handle, inode);
		if (!ret)
			ret = ret2;
	}

	unlock_page(page);
	page_cache_release(page);
	if (pos + len > inode->i_size && ext4_can_truncate(inode))
		/* if we have allocated more blocks and copied
		 * less. We will have blocks allocated outside
		 * inode->i_size. So truncate them
		 */
		ext4_orphan_add(handle, inode);

	ret2 = ext4_journal_stop(handle);
	if (!ret)
		ret = ret2;
	if (pos + len > inode->i_size) {
		ext4_truncate_failed_write(inode);
		/*
		 * If truncate failed early the inode might still be
		 * on the orphan list; we need to make sure the inode
		 * is removed from the orphan list in that case.
		 */
		if (inode->i_nlink)
			ext4_orphan_del(NULL, inode);
	}

	return ret ? ret : copied;
}

/*
 * Reserve a metadata for a single block located at lblock
 */
static int ext4_da_reserve_metadata(struct inode *inode, ext4_lblk_t lblock)
{
	struct ext4_sb_info *sbi = EXT4_SB(inode->i_sb);
	struct ext4_inode_info *ei = EXT4_I(inode);
	unsigned int md_needed;
	ext4_lblk_t save_last_lblock;
	int save_len;

	/*
	 * recalculate the amount of metadata blocks to reserve
	 * in order to allocate nrblocks
	 * worse case is one extent per block
	 */
	spin_lock(&ei->i_block_reservation_lock);
	/*
	 * ext4_calc_metadata_amount() has side effects, which we have
	 * to be prepared undo if we fail to claim space.
	 */
	save_len = ei->i_da_metadata_calc_len;
	save_last_lblock = ei->i_da_metadata_calc_last_lblock;
	md_needed = EXT4_NUM_B2C(sbi,
				 ext4_calc_metadata_amount(inode, lblock));
	trace_ext4_da_reserve_space(inode, md_needed);

	/*
	 * We do still charge estimated metadata to the sb though;
	 * we cannot afford to run out of free blocks.
	 */
	if (ext4_claim_free_clusters(sbi, md_needed, 0)) {
		ei->i_da_metadata_calc_len = save_len;
		ei->i_da_metadata_calc_last_lblock = save_last_lblock;
		spin_unlock(&ei->i_block_reservation_lock);
		return -ENOSPC;
	}
	ei->i_reserved_meta_blocks += md_needed;
	spin_unlock(&ei->i_block_reservation_lock);

	return 0;       /* success */
}

/*
 * Reserve a single cluster located at lblock
 */
static int ext4_da_reserve_space(struct inode *inode, ext4_lblk_t lblock)
{
	struct ext4_sb_info *sbi = EXT4_SB(inode->i_sb);
	struct ext4_inode_info *ei = EXT4_I(inode);
	unsigned int md_needed;
	int ret;
	ext4_lblk_t save_last_lblock;
	int save_len;

	/*
	 * We will charge metadata quota at writeout time; this saves
	 * us from metadata over-estimation, though we may go over by
	 * a small amount in the end.  Here we just reserve for data.
	 */
	ret = dquot_reserve_block(inode, EXT4_C2B(sbi, 1));
	if (ret)
		return ret;

	/*
	 * recalculate the amount of metadata blocks to reserve
	 * in order to allocate nrblocks
	 * worse case is one extent per block
	 */
	spin_lock(&ei->i_block_reservation_lock);
	/*
	 * ext4_calc_metadata_amount() has side effects, which we have
	 * to be prepared undo if we fail to claim space.
	 */
	save_len = ei->i_da_metadata_calc_len;
	save_last_lblock = ei->i_da_metadata_calc_last_lblock;
	md_needed = EXT4_NUM_B2C(sbi,
				 ext4_calc_metadata_amount(inode, lblock));
	trace_ext4_da_reserve_space(inode, md_needed);

	/*
	 * We do still charge estimated metadata to the sb though;
	 * we cannot afford to run out of free blocks.
	 */
	if (ext4_claim_free_clusters(sbi, md_needed + 1, 0)) {
		ei->i_da_metadata_calc_len = save_len;
		ei->i_da_metadata_calc_last_lblock = save_last_lblock;
		spin_unlock(&ei->i_block_reservation_lock);
		dquot_release_reservation_block(inode, EXT4_C2B(sbi, 1));
		return -ENOSPC;
	}
	ei->i_reserved_data_blocks++;
	ei->i_reserved_meta_blocks += md_needed;
	spin_unlock(&ei->i_block_reservation_lock);

	return 0;       /* success */
}

static void ext4_da_release_space(struct inode *inode, int to_free)
{
	struct ext4_sb_info *sbi = EXT4_SB(inode->i_sb);
	struct ext4_inode_info *ei = EXT4_I(inode);

	if (!to_free)
		return;		/* Nothing to release, exit */

	spin_lock(&EXT4_I(inode)->i_block_reservation_lock);

	trace_ext4_da_release_space(inode, to_free);
	if (unlikely(to_free > ei->i_reserved_data_blocks)) {
		/*
		 * if there aren't enough reserved blocks, then the
		 * counter is messed up somewhere.  Since this
		 * function is called from invalidate page, it's
		 * harmless to return without any action.
		 */
		ext4_warning(inode->i_sb, "ext4_da_release_space: "
			 "ino %lu, to_free %d with only %d reserved "
			 "data blocks", inode->i_ino, to_free,
			 ei->i_reserved_data_blocks);
		WARN_ON(1);
		to_free = ei->i_reserved_data_blocks;
	}
	ei->i_reserved_data_blocks -= to_free;

	if (ei->i_reserved_data_blocks == 0) {
		/*
		 * We can release all of the reserved metadata blocks
		 * only when we have written all of the delayed
		 * allocation blocks.
		 * Note that in case of bigalloc, i_reserved_meta_blocks,
		 * i_reserved_data_blocks, etc. refer to number of clusters.
		 */
		percpu_counter_sub(&sbi->s_dirtyclusters_counter,
				   ei->i_reserved_meta_blocks);
		ei->i_reserved_meta_blocks = 0;
		ei->i_da_metadata_calc_len = 0;
	}

	/* update fs dirty data blocks counter */
	percpu_counter_sub(&sbi->s_dirtyclusters_counter, to_free);

	spin_unlock(&EXT4_I(inode)->i_block_reservation_lock);

	dquot_release_reservation_block(inode, EXT4_C2B(sbi, to_free));
}

static void ext4_da_page_release_reservation(struct page *page,
					     unsigned int offset,
					     unsigned int length)
{
	int to_release = 0;
	struct buffer_head *head, *bh;
	unsigned int curr_off = 0;
	struct inode *inode = page->mapping->host;
	struct ext4_sb_info *sbi = EXT4_SB(inode->i_sb);
	unsigned int stop = offset + length;
	int num_clusters;
	ext4_fsblk_t lblk;

	BUG_ON(stop > PAGE_CACHE_SIZE || stop < length);

	head = page_buffers(page);
	bh = head;
	do {
		unsigned int next_off = curr_off + bh->b_size;

		if (next_off > stop)
			break;

		if ((offset <= curr_off) && (buffer_delay(bh))) {
			to_release++;
			clear_buffer_delay(bh);
		}
		curr_off = next_off;
	} while ((bh = bh->b_this_page) != head);

	if (to_release) {
		lblk = page->index << (PAGE_CACHE_SHIFT - inode->i_blkbits);
		ext4_es_remove_extent(inode, lblk, to_release);
	}

	/* If we have released all the blocks belonging to a cluster, then we
	 * need to release the reserved space for that cluster. */
	num_clusters = EXT4_NUM_B2C(sbi, to_release);
	while (num_clusters > 0) {
		lblk = (page->index << (PAGE_CACHE_SHIFT - inode->i_blkbits)) +
			((num_clusters - 1) << sbi->s_cluster_bits);
		if (sbi->s_cluster_ratio == 1 ||
		    !ext4_find_delalloc_cluster(inode, lblk))
			ext4_da_release_space(inode, 1);

		num_clusters--;
	}
}

/*
 * Delayed allocation stuff
 */

struct mpage_da_data {
	struct inode *inode;
	struct writeback_control *wbc;

	pgoff_t first_page;	/* The first page to write */
	pgoff_t next_page;	/* Current page to examine */
	pgoff_t last_page;	/* Last page to examine */
	/*
	 * Extent to map - this can be after first_page because that can be
	 * fully mapped. We somewhat abuse m_flags to store whether the extent
	 * is delalloc or unwritten.
	 */
	struct ext4_map_blocks map;
	struct ext4_io_submit io_submit;	/* IO submission data */
};

static void mpage_release_unused_pages(struct mpage_da_data *mpd,
				       bool invalidate)
{
	int nr_pages, i;
	pgoff_t index, end;
	struct pagevec pvec;
	struct inode *inode = mpd->inode;
	struct address_space *mapping = inode->i_mapping;

	/* This is necessary when next_page == 0. */
	if (mpd->first_page >= mpd->next_page)
		return;

	index = mpd->first_page;
	end   = mpd->next_page - 1;
	if (invalidate) {
		ext4_lblk_t start, last;
		start = index << (PAGE_CACHE_SHIFT - inode->i_blkbits);
		last = end << (PAGE_CACHE_SHIFT - inode->i_blkbits);
		ext4_es_remove_extent(inode, start, last - start + 1);
	}

	pagevec_init(&pvec, 0);
	while (index <= end) {
		nr_pages = pagevec_lookup(&pvec, mapping, index, PAGEVEC_SIZE);
		if (nr_pages == 0)
			break;
		for (i = 0; i < nr_pages; i++) {
			struct page *page = pvec.pages[i];
			if (page->index > end)
				break;
			BUG_ON(!PageLocked(page));
			BUG_ON(PageWriteback(page));
			if (invalidate) {
				block_invalidatepage(page, 0, PAGE_CACHE_SIZE);
				ClearPageUptodate(page);
			}
			unlock_page(page);
		}
		index = pvec.pages[nr_pages - 1]->index + 1;
		pagevec_release(&pvec);
	}
}

static void ext4_print_free_blocks(struct inode *inode)
{
	struct ext4_sb_info *sbi = EXT4_SB(inode->i_sb);
	struct super_block *sb = inode->i_sb;
	struct ext4_inode_info *ei = EXT4_I(inode);

	ext4_msg(sb, KERN_CRIT, "Total free blocks count %lld",
	       EXT4_C2B(EXT4_SB(inode->i_sb),
			ext4_count_free_clusters(sb)));
	ext4_msg(sb, KERN_CRIT, "Free/Dirty block details");
	ext4_msg(sb, KERN_CRIT, "free_blocks=%lld",
	       (long long) EXT4_C2B(EXT4_SB(sb),
		percpu_counter_sum(&sbi->s_freeclusters_counter)));
	ext4_msg(sb, KERN_CRIT, "dirty_blocks=%lld",
	       (long long) EXT4_C2B(EXT4_SB(sb),
		percpu_counter_sum(&sbi->s_dirtyclusters_counter)));
	ext4_msg(sb, KERN_CRIT, "Block reservation details");
	ext4_msg(sb, KERN_CRIT, "i_reserved_data_blocks=%u",
		 ei->i_reserved_data_blocks);
	ext4_msg(sb, KERN_CRIT, "i_reserved_meta_blocks=%u",
	       ei->i_reserved_meta_blocks);
	ext4_msg(sb, KERN_CRIT, "i_allocated_meta_blocks=%u",
	       ei->i_allocated_meta_blocks);
	return;
}

static int ext4_bh_delay_or_unwritten(handle_t *handle, struct buffer_head *bh)
{
	return (buffer_delay(bh) || buffer_unwritten(bh)) && buffer_dirty(bh);
}

/*
 * This function is grabs code from the very beginning of
 * ext4_map_blocks, but assumes that the caller is from delayed write
 * time. This function looks up the requested blocks and sets the
 * buffer delay bit under the protection of i_data_sem.
 */
static int ext4_da_map_blocks(struct inode *inode, sector_t iblock,
			      struct ext4_map_blocks *map,
			      struct buffer_head *bh)
{
	struct extent_status es;
	int retval;
	sector_t invalid_block = ~((sector_t) 0xffff);
#ifdef ES_AGGRESSIVE_TEST
	struct ext4_map_blocks orig_map;

	memcpy(&orig_map, map, sizeof(*map));
#endif

	if (invalid_block < ext4_blocks_count(EXT4_SB(inode->i_sb)->s_es))
		invalid_block = ~0;

	map->m_flags = 0;
	ext_debug("ext4_da_map_blocks(): inode %lu, max_blocks %u,"
		  "logical block %lu\n", inode->i_ino, map->m_len,
		  (unsigned long) map->m_lblk);

	/* Lookup extent status tree firstly */
	if (ext4_es_lookup_extent(inode, iblock, &es)) {
		ext4_es_lru_add(inode);
		if (ext4_es_is_hole(&es)) {
			retval = 0;
			down_read((&EXT4_I(inode)->i_data_sem));
			goto add_delayed;
		}

		/*
		 * Delayed extent could be allocated by fallocate.
		 * So we need to check it.
		 */
		if (ext4_es_is_delayed(&es) && !ext4_es_is_unwritten(&es)) {
			map_bh(bh, inode->i_sb, invalid_block);
			set_buffer_new(bh);
			set_buffer_delay(bh);
			return 0;
		}

		map->m_pblk = ext4_es_pblock(&es) + iblock - es.es_lblk;
		retval = es.es_len - (iblock - es.es_lblk);
		if (retval > map->m_len)
			retval = map->m_len;
		map->m_len = retval;
		if (ext4_es_is_written(&es))
			map->m_flags |= EXT4_MAP_MAPPED;
		else if (ext4_es_is_unwritten(&es))
			map->m_flags |= EXT4_MAP_UNWRITTEN;
		else
			BUG_ON(1);

#ifdef ES_AGGRESSIVE_TEST
		ext4_map_blocks_es_recheck(NULL, inode, map, &orig_map, 0);
#endif
		return retval;
	}

	/*
	 * Try to see if we can get the block without requesting a new
	 * file system block.
	 */
	down_read((&EXT4_I(inode)->i_data_sem));
	if (ext4_has_inline_data(inode)) {
		/*
		 * We will soon create blocks for this page, and let
		 * us pretend as if the blocks aren't allocated yet.
		 * In case of clusters, we have to handle the work
		 * of mapping from cluster so that the reserved space
		 * is calculated properly.
		 */
		if ((EXT4_SB(inode->i_sb)->s_cluster_ratio > 1) &&
		    ext4_find_delalloc_cluster(inode, map->m_lblk))
			map->m_flags |= EXT4_MAP_FROM_CLUSTER;
		retval = 0;
	} else if (ext4_test_inode_flag(inode, EXT4_INODE_EXTENTS))
		retval = ext4_ext_map_blocks(NULL, inode, map,
					     EXT4_GET_BLOCKS_NO_PUT_HOLE);
	else
		retval = ext4_ind_map_blocks(NULL, inode, map,
					     EXT4_GET_BLOCKS_NO_PUT_HOLE);

add_delayed:
	if (retval == 0) {
		int ret;
		/*
		 * XXX: __block_prepare_write() unmaps passed block,
		 * is it OK?
		 */
		/*
		 * If the block was allocated from previously allocated cluster,
		 * then we don't need to reserve it again. However we still need
		 * to reserve metadata for every block we're going to write.
		 */
		if (!(map->m_flags & EXT4_MAP_FROM_CLUSTER)) {
			ret = ext4_da_reserve_space(inode, iblock);
			if (ret) {
				/* not enough space to reserve */
				retval = ret;
				goto out_unlock;
			}
		} else {
			ret = ext4_da_reserve_metadata(inode, iblock);
			if (ret) {
				/* not enough space to reserve */
				retval = ret;
				goto out_unlock;
			}
		}

		ret = ext4_es_insert_extent(inode, map->m_lblk, map->m_len,
					    ~0, EXTENT_STATUS_DELAYED);
		if (ret) {
			retval = ret;
			goto out_unlock;
		}

		/* Clear EXT4_MAP_FROM_CLUSTER flag since its purpose is served
		 * and it should not appear on the bh->b_state.
		 */
		map->m_flags &= ~EXT4_MAP_FROM_CLUSTER;

		map_bh(bh, inode->i_sb, invalid_block);
		set_buffer_new(bh);
		set_buffer_delay(bh);
	} else if (retval > 0) {
		int ret;
		unsigned int status;

		if (unlikely(retval != map->m_len)) {
			ext4_warning(inode->i_sb,
				     "ES len assertion failed for inode "
				     "%lu: retval %d != map->m_len %d",
				     inode->i_ino, retval, map->m_len);
			WARN_ON(1);
		}

		status = map->m_flags & EXT4_MAP_UNWRITTEN ?
				EXTENT_STATUS_UNWRITTEN : EXTENT_STATUS_WRITTEN;
		ret = ext4_es_insert_extent(inode, map->m_lblk, map->m_len,
					    map->m_pblk, status);
		if (ret != 0)
			retval = ret;
	}

out_unlock:
	up_read((&EXT4_I(inode)->i_data_sem));

	return retval;
}

/*
 * This is a special get_blocks_t callback which is used by
 * ext4_da_write_begin().  It will either return mapped block or
 * reserve space for a single block.
 *
 * For delayed buffer_head we have BH_Mapped, BH_New, BH_Delay set.
 * We also have b_blocknr = -1 and b_bdev initialized properly
 *
 * For unwritten buffer_head we have BH_Mapped, BH_New, BH_Unwritten set.
 * We also have b_blocknr = physicalblock mapping unwritten extent and b_bdev
 * initialized properly.
 */
int ext4_da_get_block_prep(struct inode *inode, sector_t iblock,
			   struct buffer_head *bh, int create)
{
	struct ext4_map_blocks map;
	int ret = 0;

	BUG_ON(create == 0);
	BUG_ON(bh->b_size != inode->i_sb->s_blocksize);

	map.m_lblk = iblock;
	map.m_len = 1;

	/*
	 * first, we need to know whether the block is allocated already
	 * preallocated blocks are unmapped but should treated
	 * the same as allocated blocks.
	 */
	ret = ext4_da_map_blocks(inode, iblock, &map, bh);
	if (ret <= 0)
		return ret;

	map_bh(bh, inode->i_sb, map.m_pblk);
	bh->b_state = (bh->b_state & ~EXT4_MAP_FLAGS) | map.m_flags;

	if (buffer_unwritten(bh)) {
		/* A delayed write to unwritten bh should be marked
		 * new and mapped.  Mapped ensures that we don't do
		 * get_block multiple times when we write to the same
		 * offset and new ensures that we do proper zero out
		 * for partial write.
		 */
		set_buffer_new(bh);
		set_buffer_mapped(bh);
	}
	return 0;
}

static int bget_one(handle_t *handle, struct buffer_head *bh)
{
	get_bh(bh);
	return 0;
}

static int bput_one(handle_t *handle, struct buffer_head *bh)
{
	put_bh(bh);
	return 0;
}

static int __ext4_journalled_writepage(struct page *page,
				       unsigned int len)
{
	struct address_space *mapping = page->mapping;
	struct inode *inode = mapping->host;
	struct buffer_head *page_bufs = NULL;
	handle_t *handle = NULL;
	int ret = 0, err = 0;
	int inline_data = ext4_has_inline_data(inode);
	struct buffer_head *inode_bh = NULL;

	ClearPageChecked(page);

	if (inline_data) {
		BUG_ON(page->index != 0);
		BUG_ON(len > ext4_get_max_inline_size(inode));
		inode_bh = ext4_journalled_write_inline_data(inode, len, page);
		if (inode_bh == NULL)
			goto out;
	} else {
		page_bufs = page_buffers(page);
		if (!page_bufs) {
			BUG();
			goto out;
		}
		ext4_walk_page_buffers(handle, page_bufs, 0, len,
				       NULL, bget_one);
	}
	/* As soon as we unlock the page, it can go away, but we have
	 * references to buffers so we are safe */
	unlock_page(page);

	handle = ext4_journal_start(inode, EXT4_HT_WRITE_PAGE,
				    ext4_writepage_trans_blocks(inode));
	if (IS_ERR(handle)) {
		ret = PTR_ERR(handle);
		goto out;
	}

	BUG_ON(!ext4_handle_valid(handle));

	if (inline_data) {
		ret = ext4_journal_get_write_access(handle, inode_bh);

		err = ext4_handle_dirty_metadata(handle, inode, inode_bh);

	} else {
		ret = ext4_walk_page_buffers(handle, page_bufs, 0, len, NULL,
					     do_journal_get_write_access);

		err = ext4_walk_page_buffers(handle, page_bufs, 0, len, NULL,
					     write_end_fn);
	}
	if (ret == 0)
		ret = err;
	EXT4_I(inode)->i_datasync_tid = handle->h_transaction->t_tid;
	err = ext4_journal_stop(handle);
	if (!ret)
		ret = err;

	if (!ext4_has_inline_data(inode))
		ext4_walk_page_buffers(handle, page_bufs, 0, len,
				       NULL, bput_one);
	ext4_set_inode_state(inode, EXT4_STATE_JDATA);
out:
	brelse(inode_bh);
	return ret;
}

/*
 * Note that we don't need to start a transaction unless we're journaling data
 * because we should have holes filled from ext4_page_mkwrite(). We even don't
 * need to file the inode to the transaction's list in ordered mode because if
 * we are writing back data added by write(), the inode is already there and if
 * we are writing back data modified via mmap(), no one guarantees in which
 * transaction the data will hit the disk. In case we are journaling data, we
 * cannot start transaction directly because transaction start ranks above page
 * lock so we have to do some magic.
 *
 * This function can get called via...
 *   - ext4_writepages after taking page lock (have journal handle)
 *   - journal_submit_inode_data_buffers (no journal handle)
 *   - shrink_page_list via the kswapd/direct reclaim (no journal handle)
 *   - grab_page_cache when doing write_begin (have journal handle)
 *
 * We don't do any block allocation in this function. If we have page with
 * multiple blocks we need to write those buffer_heads that are mapped. This
 * is important for mmaped based write. So if we do with blocksize 1K
 * truncate(f, 1024);
 * a = mmap(f, 0, 4096);
 * a[0] = 'a';
 * truncate(f, 4096);
 * we have in the page first buffer_head mapped via page_mkwrite call back
 * but other buffer_heads would be unmapped but dirty (dirty done via the
 * do_wp_page). So writepage should write the first block. If we modify
 * the mmap area beyond 1024 we will again get a page_fault and the
 * page_mkwrite callback will do the block allocation and mark the
 * buffer_heads mapped.
 *
 * We redirty the page if we have any buffer_heads that is either delay or
 * unwritten in the page.
 *
 * We can get recursively called as show below.
 *
 *	ext4_writepage() -> kmalloc() -> __alloc_pages() -> page_launder() ->
 *		ext4_writepage()
 *
 * But since we don't do any block allocation we should not deadlock.
 * Page also have the dirty flag cleared so we don't get recurive page_lock.
 */
static int ext4_writepage(struct page *page,
			  struct writeback_control *wbc)
{
	int ret = 0;
	loff_t size;
	unsigned int len;
	struct buffer_head *page_bufs = NULL;
	struct inode *inode = page->mapping->host;
	struct ext4_io_submit io_submit;

	trace_ext4_writepage(page);
	size = i_size_read(inode);
	if (page->index == size >> PAGE_CACHE_SHIFT)
		len = size & ~PAGE_CACHE_MASK;
	else
		len = PAGE_CACHE_SIZE;

	page_bufs = page_buffers(page);
	/*
	 * We cannot do block allocation or other extent handling in this
	 * function. If there are buffers needing that, we have to redirty
	 * the page. But we may reach here when we do a journal commit via
	 * journal_submit_inode_data_buffers() and in that case we must write
	 * allocated buffers to achieve data=ordered mode guarantees.
	 */
	if (ext4_walk_page_buffers(NULL, page_bufs, 0, len, NULL,
				   ext4_bh_delay_or_unwritten)) {
		redirty_page_for_writepage(wbc, page);
		if (current->flags & PF_MEMALLOC) {
			/*
			 * For memory cleaning there's no point in writing only
			 * some buffers. So just bail out. Warn if we came here
			 * from direct reclaim.
			 */
			WARN_ON_ONCE((current->flags & (PF_MEMALLOC|PF_KSWAPD))
							== PF_MEMALLOC);
			unlock_page(page);
			return 0;
		}
	}

	if (PageChecked(page) && ext4_should_journal_data(inode))
		/*
		 * It's mmapped pagecache.  Add buffers and journal it.  There
		 * doesn't seem much point in redirtying the page here.
		 */
		return __ext4_journalled_writepage(page, len);

	ext4_io_submit_init(&io_submit, wbc);
	io_submit.io_end = ext4_init_io_end(inode, GFP_NOFS);
	if (!io_submit.io_end) {
		redirty_page_for_writepage(wbc, page);
		unlock_page(page);
		return -ENOMEM;
	}
	ret = ext4_bio_write_page(&io_submit, page, len, wbc);
	ext4_io_submit(&io_submit);
	/* Drop io_end reference we got from init */
	ext4_put_io_end_defer(io_submit.io_end);
	return ret;
}

static int mpage_submit_page(struct mpage_da_data *mpd, struct page *page)
{
	int len;
	loff_t size = i_size_read(mpd->inode);
	int err;

	BUG_ON(page->index != mpd->first_page);
	if (page->index == size >> PAGE_CACHE_SHIFT)
		len = size & ~PAGE_CACHE_MASK;
	else
		len = PAGE_CACHE_SIZE;
	clear_page_dirty_for_io(page);
	err = ext4_bio_write_page(&mpd->io_submit, page, len, mpd->wbc);
	if (!err)
		mpd->wbc->nr_to_write--;
	mpd->first_page++;

	return err;
}

#define BH_FLAGS ((1 << BH_Unwritten) | (1 << BH_Delay))

/*
 * mballoc gives us at most this number of blocks...
 * XXX: That seems to be only a limitation of ext4_mb_normalize_request().
 * The rest of mballoc seems to handle chunks up to full group size.
 */
#define MAX_WRITEPAGES_EXTENT_LEN 2048

/*
 * mpage_add_bh_to_extent - try to add bh to extent of blocks to map
 *
 * @mpd - extent of blocks
 * @lblk - logical number of the block in the file
 * @bh - buffer head we want to add to the extent
 *
 * The function is used to collect contig. blocks in the same state. If the
 * buffer doesn't require mapping for writeback and we haven't started the
 * extent of buffers to map yet, the function returns 'true' immediately - the
 * caller can write the buffer right away. Otherwise the function returns true
 * if the block has been added to the extent, false if the block couldn't be
 * added.
 */
static bool mpage_add_bh_to_extent(struct mpage_da_data *mpd, ext4_lblk_t lblk,
				   struct buffer_head *bh)
{
	struct ext4_map_blocks *map = &mpd->map;

	/* Buffer that doesn't need mapping for writeback? */
	if (!buffer_dirty(bh) || !buffer_mapped(bh) ||
	    (!buffer_delay(bh) && !buffer_unwritten(bh))) {
		/* So far no extent to map => we write the buffer right away */
		if (map->m_len == 0)
			return true;
		return false;
	}

	/* First block in the extent? */
	if (map->m_len == 0) {
		map->m_lblk = lblk;
		map->m_len = 1;
		map->m_flags = bh->b_state & BH_FLAGS;
		return true;
	}

	/* Don't go larger than mballoc is willing to allocate */
	if (map->m_len >= MAX_WRITEPAGES_EXTENT_LEN)
		return false;

	/* Can we merge the block to our big extent? */
	if (lblk == map->m_lblk + map->m_len &&
	    (bh->b_state & BH_FLAGS) == map->m_flags) {
		map->m_len++;
		return true;
	}
	return false;
}

/*
 * mpage_process_page_bufs - submit page buffers for IO or add them to extent
 *
 * @mpd - extent of blocks for mapping
 * @head - the first buffer in the page
 * @bh - buffer we should start processing from
 * @lblk - logical number of the block in the file corresponding to @bh
 *
 * Walk through page buffers from @bh upto @head (exclusive) and either submit
 * the page for IO if all buffers in this page were mapped and there's no
 * accumulated extent of buffers to map or add buffers in the page to the
 * extent of buffers to map. The function returns 1 if the caller can continue
 * by processing the next page, 0 if it should stop adding buffers to the
 * extent to map because we cannot extend it anymore. It can also return value
 * < 0 in case of error during IO submission.
 */
static int mpage_process_page_bufs(struct mpage_da_data *mpd,
				   struct buffer_head *head,
				   struct buffer_head *bh,
				   ext4_lblk_t lblk)
{
	struct inode *inode = mpd->inode;
	int err;
	ext4_lblk_t blocks = (i_size_read(inode) + (1 << inode->i_blkbits) - 1)
							>> inode->i_blkbits;

	do {
		BUG_ON(buffer_locked(bh));

		if (lblk >= blocks || !mpage_add_bh_to_extent(mpd, lblk, bh)) {
			/* Found extent to map? */
			if (mpd->map.m_len)
				return 0;
			/* Everything mapped so far and we hit EOF */
			break;
		}
	} while (lblk++, (bh = bh->b_this_page) != head);
	/* So far everything mapped? Submit the page for IO. */
	if (mpd->map.m_len == 0) {
		err = mpage_submit_page(mpd, head->b_page);
		if (err < 0)
			return err;
	}
	return lblk < blocks;
}

/*
 * mpage_map_buffers - update buffers corresponding to changed extent and
 *		       submit fully mapped pages for IO
 *
 * @mpd - description of extent to map, on return next extent to map
 *
 * Scan buffers corresponding to changed extent (we expect corresponding pages
 * to be already locked) and update buffer state according to new extent state.
 * We map delalloc buffers to their physical location, clear unwritten bits,
 * and mark buffers as uninit when we perform writes to uninitialized extents
 * and do extent conversion after IO is finished. If the last page is not fully
 * mapped, we update @map to the next extent in the last page that needs
 * mapping. Otherwise we submit the page for IO.
 */
static int mpage_map_and_submit_buffers(struct mpage_da_data *mpd)
{
	struct pagevec pvec;
	int nr_pages, i;
	struct inode *inode = mpd->inode;
	struct buffer_head *head, *bh;
	int bpp_bits = PAGE_CACHE_SHIFT - inode->i_blkbits;
	pgoff_t start, end;
	ext4_lblk_t lblk;
	sector_t pblock;
	int err;

	start = mpd->map.m_lblk >> bpp_bits;
	end = (mpd->map.m_lblk + mpd->map.m_len - 1) >> bpp_bits;
	lblk = start << bpp_bits;
	pblock = mpd->map.m_pblk;

	pagevec_init(&pvec, 0);
	while (start <= end) {
		nr_pages = pagevec_lookup(&pvec, inode->i_mapping, start,
					  PAGEVEC_SIZE);
		if (nr_pages == 0)
			break;
		for (i = 0; i < nr_pages; i++) {
			struct page *page = pvec.pages[i];

			if (page->index > end)
				break;
			/* Up to 'end' pages must be contiguous */
			BUG_ON(page->index != start);
			bh = head = page_buffers(page);
			do {
				if (lblk < mpd->map.m_lblk)
					continue;
				if (lblk >= mpd->map.m_lblk + mpd->map.m_len) {
					/*
					 * Buffer after end of mapped extent.
					 * Find next buffer in the page to map.
					 */
					mpd->map.m_len = 0;
					mpd->map.m_flags = 0;
					/*
					 * FIXME: If dioread_nolock supports
					 * blocksize < pagesize, we need to make
					 * sure we add size mapped so far to
					 * io_end->size as the following call
					 * can submit the page for IO.
					 */
					err = mpage_process_page_bufs(mpd, head,
								      bh, lblk);
					pagevec_release(&pvec);
					if (err > 0)
						err = 0;
					return err;
				}
				if (buffer_delay(bh)) {
					clear_buffer_delay(bh);
					bh->b_blocknr = pblock++;
				}
				clear_buffer_unwritten(bh);
			} while (lblk++, (bh = bh->b_this_page) != head);

			/*
			 * FIXME: This is going to break if dioread_nolock
			 * supports blocksize < pagesize as we will try to
			 * convert potentially unmapped parts of inode.
			 */
			mpd->io_submit.io_end->size += PAGE_CACHE_SIZE;
			/* Page fully mapped - let IO run! */
			err = mpage_submit_page(mpd, page);
			if (err < 0) {
				pagevec_release(&pvec);
				return err;
			}
			start++;
		}
		pagevec_release(&pvec);
	}
	/* Extent fully mapped and matches with page boundary. We are done. */
	mpd->map.m_len = 0;
	mpd->map.m_flags = 0;
	return 0;
}

static int mpage_map_one_extent(handle_t *handle, struct mpage_da_data *mpd)
{
	struct inode *inode = mpd->inode;
	struct ext4_map_blocks *map = &mpd->map;
	int get_blocks_flags;
	int err;

	trace_ext4_da_write_pages_extent(inode, map);
	/*
	 * Call ext4_map_blocks() to allocate any delayed allocation blocks, or
	 * to convert an uninitialized extent to be initialized (in the case
	 * where we have written into one or more preallocated blocks).  It is
	 * possible that we're going to need more metadata blocks than
	 * previously reserved. However we must not fail because we're in
	 * writeback and there is nothing we can do about it so it might result
	 * in data loss.  So use reserved blocks to allocate metadata if
	 * possible.
	 *
	 * We pass in the magic EXT4_GET_BLOCKS_DELALLOC_RESERVE if the blocks
	 * in question are delalloc blocks.  This affects functions in many
	 * different parts of the allocation call path.  This flag exists
	 * primarily because we don't want to change *many* call functions, so
	 * ext4_map_blocks() will set the EXT4_STATE_DELALLOC_RESERVED flag
	 * once the inode's allocation semaphore is taken.
	 */
	get_blocks_flags = EXT4_GET_BLOCKS_CREATE |
			   EXT4_GET_BLOCKS_METADATA_NOFAIL;
	if (ext4_should_dioread_nolock(inode))
		get_blocks_flags |= EXT4_GET_BLOCKS_IO_CREATE_EXT;
	if (map->m_flags & (1 << BH_Delay))
		get_blocks_flags |= EXT4_GET_BLOCKS_DELALLOC_RESERVE;

	err = ext4_map_blocks(handle, inode, map, get_blocks_flags);
	if (err < 0)
		return err;
	if (map->m_flags & EXT4_MAP_UNINIT) {
		if (!mpd->io_submit.io_end->handle &&
		    ext4_handle_valid(handle)) {
			mpd->io_submit.io_end->handle = handle->h_rsv_handle;
			handle->h_rsv_handle = NULL;
		}
		ext4_set_io_unwritten_flag(inode, mpd->io_submit.io_end);
	}

	BUG_ON(map->m_len == 0);
	if (map->m_flags & EXT4_MAP_NEW) {
		struct block_device *bdev = inode->i_sb->s_bdev;
		int i;

		for (i = 0; i < map->m_len; i++)
			unmap_underlying_metadata(bdev, map->m_pblk + i);
	}
	return 0;
}

/*
 * mpage_map_and_submit_extent - map extent starting at mpd->lblk of length
 *				 mpd->len and submit pages underlying it for IO
 *
 * @handle - handle for journal operations
 * @mpd - extent to map
 * @give_up_on_write - we set this to true iff there is a fatal error and there
 *                     is no hope of writing the data. The caller should discard
 *                     dirty pages to avoid infinite loops.
 *
 * The function maps extent starting at mpd->lblk of length mpd->len. If it is
 * delayed, blocks are allocated, if it is unwritten, we may need to convert
 * them to initialized or split the described range from larger unwritten
 * extent. Note that we need not map all the described range since allocation
 * can return less blocks or the range is covered by more unwritten extents. We
 * cannot map more because we are limited by reserved transaction credits. On
 * the other hand we always make sure that the last touched page is fully
 * mapped so that it can be written out (and thus forward progress is
 * guaranteed). After mapping we submit all mapped pages for IO.
 */
static int mpage_map_and_submit_extent(handle_t *handle,
				       struct mpage_da_data *mpd,
				       bool *give_up_on_write)
{
	struct inode *inode = mpd->inode;
	struct ext4_map_blocks *map = &mpd->map;
	int err;
	loff_t disksize;

	mpd->io_submit.io_end->offset =
				((loff_t)map->m_lblk) << inode->i_blkbits;
	do {
		err = mpage_map_one_extent(handle, mpd);
		if (err < 0) {
			struct super_block *sb = inode->i_sb;

			if (EXT4_SB(sb)->s_mount_flags & EXT4_MF_FS_ABORTED)
				goto invalidate_dirty_pages;
			/*
			 * Let the uper layers retry transient errors.
			 * In the case of ENOSPC, if ext4_count_free_blocks()
			 * is non-zero, a commit should free up blocks.
			 */
			if ((err == -ENOMEM) ||
			    (err == -ENOSPC && ext4_count_free_clusters(sb)))
				return err;
			ext4_msg(sb, KERN_CRIT,
				 "Delayed block allocation failed for "
				 "inode %lu at logical offset %llu with"
				 " max blocks %u with error %d",
				 inode->i_ino,
				 (unsigned long long)map->m_lblk,
				 (unsigned)map->m_len, -err);
			ext4_msg(sb, KERN_CRIT,
				 "This should not happen!! Data will "
				 "be lost\n");
			if (err == -ENOSPC)
				ext4_print_free_blocks(inode);
		invalidate_dirty_pages:
			*give_up_on_write = true;
			return err;
		}
		/*
		 * Update buffer state, submit mapped pages, and get us new
		 * extent to map
		 */
		err = mpage_map_and_submit_buffers(mpd);
		if (err < 0)
			return err;
	} while (map->m_len);

	/* Update on-disk size after IO is submitted */
	disksize = ((loff_t)mpd->first_page) << PAGE_CACHE_SHIFT;
	if (disksize > EXT4_I(inode)->i_disksize) {
		int err2;

		ext4_wb_update_i_disksize(inode, disksize);
		err2 = ext4_mark_inode_dirty(handle, inode);
		if (err2)
			ext4_error(inode->i_sb,
				   "Failed to mark inode %lu dirty",
				   inode->i_ino);
		if (!err)
			err = err2;
	}
	return err;
}

/*
 * Calculate the total number of credits to reserve for one writepages
 * iteration. This is called from ext4_writepages(). We map an extent of
 * up to MAX_WRITEPAGES_EXTENT_LEN blocks and then we go on and finish mapping
 * the last partial page. So in total we can map MAX_WRITEPAGES_EXTENT_LEN +
 * bpp - 1 blocks in bpp different extents.
 */
static int ext4_da_writepages_trans_blocks(struct inode *inode)
{
	int bpp = ext4_journal_blocks_per_page(inode);

	return ext4_meta_trans_blocks(inode,
				MAX_WRITEPAGES_EXTENT_LEN + bpp - 1, bpp);
}

/*
 * mpage_prepare_extent_to_map - find & lock contiguous range of dirty pages
 * 				 and underlying extent to map
 *
 * @mpd - where to look for pages
 *
 * Walk dirty pages in the mapping. If they are fully mapped, submit them for
 * IO immediately. When we find a page which isn't mapped we start accumulating
 * extent of buffers underlying these pages that needs mapping (formed by
 * either delayed or unwritten buffers). We also lock the pages containing
 * these buffers. The extent found is returned in @mpd structure (starting at
 * mpd->lblk with length mpd->len blocks).
 *
 * Note that this function can attach bios to one io_end structure which are
 * neither logically nor physically contiguous. Although it may seem as an
 * unnecessary complication, it is actually inevitable in blocksize < pagesize
 * case as we need to track IO to all buffers underlying a page in one io_end.
 */
static int mpage_prepare_extent_to_map(struct mpage_da_data *mpd)
{
	struct address_space *mapping = mpd->inode->i_mapping;
	struct pagevec pvec;
	unsigned int nr_pages;
	long left = mpd->wbc->nr_to_write;
	pgoff_t index = mpd->first_page;
	pgoff_t end = mpd->last_page;
	int tag;
	int i, err = 0;
	int blkbits = mpd->inode->i_blkbits;
	ext4_lblk_t lblk;
	struct buffer_head *head;

	if (mpd->wbc->sync_mode == WB_SYNC_ALL || mpd->wbc->tagged_writepages)
		tag = PAGECACHE_TAG_TOWRITE;
	else
		tag = PAGECACHE_TAG_DIRTY;

	pagevec_init(&pvec, 0);
	mpd->map.m_len = 0;
	mpd->next_page = index;
	while (index <= end) {
		nr_pages = pagevec_lookup_tag(&pvec, mapping, &index, tag,
			      min(end - index, (pgoff_t)PAGEVEC_SIZE-1) + 1);
		if (nr_pages == 0)
			goto out;

		for (i = 0; i < nr_pages; i++) {
			struct page *page = pvec.pages[i];

			/*
			 * At this point, the page may be truncated or
			 * invalidated (changing page->mapping to NULL), or
			 * even swizzled back from swapper_space to tmpfs file
			 * mapping. However, page->index will not change
			 * because we have a reference on the page.
			 */
			if (page->index > end)
				goto out;

			/*
			 * Accumulated enough dirty pages? This doesn't apply
			 * to WB_SYNC_ALL mode. For integrity sync we have to
			 * keep going because someone may be concurrently
			 * dirtying pages, and we might have synced a lot of
			 * newly appeared dirty pages, but have not synced all
			 * of the old dirty pages.
			 */
			if (mpd->wbc->sync_mode == WB_SYNC_NONE && left <= 0)
				goto out;

			/* If we can't merge this page, we are done. */
			if (mpd->map.m_len > 0 && mpd->next_page != page->index)
				goto out;

			lock_page(page);
			/*
			 * If the page is no longer dirty, or its mapping no
			 * longer corresponds to inode we are writing (which
			 * means it has been truncated or invalidated), or the
			 * page is already under writeback and we are not doing
			 * a data integrity writeback, skip the page
			 */
			if (!PageDirty(page) ||
			    (PageWriteback(page) &&
			     (mpd->wbc->sync_mode == WB_SYNC_NONE)) ||
			    unlikely(page->mapping != mapping)) {
				unlock_page(page);
				continue;
			}

			wait_on_page_writeback(page);
			BUG_ON(PageWriteback(page));

			if (mpd->map.m_len == 0)
				mpd->first_page = page->index;
			mpd->next_page = page->index + 1;
			/* Add all dirty buffers to mpd */
			lblk = ((ext4_lblk_t)page->index) <<
				(PAGE_CACHE_SHIFT - blkbits);
			head = page_buffers(page);
			err = mpage_process_page_bufs(mpd, head, head, lblk);
			if (err <= 0)
<<<<<<< HEAD
				goto out;
			err = 0;

			/*
			 * Accumulated enough dirty pages? This doesn't apply
			 * to WB_SYNC_ALL mode. For integrity sync we have to
			 * keep going because someone may be concurrently
			 * dirtying pages, and we might have synced a lot of
			 * newly appeared dirty pages, but have not synced all
			 * of the old dirty pages.
			 */
			if (mpd->wbc->sync_mode == WB_SYNC_NONE &&
			    mpd->next_page - mpd->first_page >=
							mpd->wbc->nr_to_write)
=======
>>>>>>> d8ec26d7
				goto out;
			err = 0;
			left--;
		}
		pagevec_release(&pvec);
		cond_resched();
	}
	return 0;
out:
	pagevec_release(&pvec);
	return err;
}

static int __writepage(struct page *page, struct writeback_control *wbc,
		       void *data)
{
	struct address_space *mapping = data;
	int ret = ext4_writepage(page, wbc);
	mapping_set_error(mapping, ret);
	return ret;
}

static int ext4_writepages(struct address_space *mapping,
			   struct writeback_control *wbc)
{
	pgoff_t	writeback_index = 0;
	long nr_to_write = wbc->nr_to_write;
	int range_whole = 0;
	int cycled = 1;
	handle_t *handle = NULL;
	struct mpage_da_data mpd;
	struct inode *inode = mapping->host;
	int needed_blocks, rsv_blocks = 0, ret = 0;
	struct ext4_sb_info *sbi = EXT4_SB(mapping->host->i_sb);
	bool done;
	struct blk_plug plug;
	bool give_up_on_write = false;

	trace_ext4_writepages(inode, wbc);

	/*
	 * No pages to write? This is mainly a kludge to avoid starting
	 * a transaction for special inodes like journal inode on last iput()
	 * because that could violate lock ordering on umount
	 */
	if (!mapping->nrpages || !mapping_tagged(mapping, PAGECACHE_TAG_DIRTY))
		goto out_writepages;

	if (ext4_should_journal_data(inode)) {
		struct blk_plug plug;

		blk_start_plug(&plug);
		ret = write_cache_pages(mapping, wbc, __writepage, mapping);
		blk_finish_plug(&plug);
		goto out_writepages;
	}

	/*
	 * If the filesystem has aborted, it is read-only, so return
	 * right away instead of dumping stack traces later on that
	 * will obscure the real source of the problem.  We test
	 * EXT4_MF_FS_ABORTED instead of sb->s_flag's MS_RDONLY because
	 * the latter could be true if the filesystem is mounted
	 * read-only, and in that case, ext4_writepages should
	 * *never* be called, so if that ever happens, we would want
	 * the stack trace.
	 */
	if (unlikely(sbi->s_mount_flags & EXT4_MF_FS_ABORTED)) {
		ret = -EROFS;
		goto out_writepages;
	}

	if (ext4_should_dioread_nolock(inode)) {
		/*
		 * We may need to convert up to one extent per block in
		 * the page and we may dirty the inode.
		 */
		rsv_blocks = 1 + (PAGE_CACHE_SIZE >> inode->i_blkbits);
	}

	/*
	 * If we have inline data and arrive here, it means that
	 * we will soon create the block for the 1st page, so
	 * we'd better clear the inline data here.
	 */
	if (ext4_has_inline_data(inode)) {
		/* Just inode will be modified... */
		handle = ext4_journal_start(inode, EXT4_HT_INODE, 1);
		if (IS_ERR(handle)) {
			ret = PTR_ERR(handle);
			goto out_writepages;
		}
		BUG_ON(ext4_test_inode_state(inode,
				EXT4_STATE_MAY_INLINE_DATA));
		ext4_destroy_inline_data(handle, inode);
		ext4_journal_stop(handle);
	}

	if (wbc->range_start == 0 && wbc->range_end == LLONG_MAX)
		range_whole = 1;

	if (wbc->range_cyclic) {
		writeback_index = mapping->writeback_index;
		if (writeback_index)
			cycled = 0;
		mpd.first_page = writeback_index;
		mpd.last_page = -1;
	} else {
		mpd.first_page = wbc->range_start >> PAGE_CACHE_SHIFT;
		mpd.last_page = wbc->range_end >> PAGE_CACHE_SHIFT;
	}

	mpd.inode = inode;
	mpd.wbc = wbc;
	ext4_io_submit_init(&mpd.io_submit, wbc);
retry:
	if (wbc->sync_mode == WB_SYNC_ALL || wbc->tagged_writepages)
		tag_pages_for_writeback(mapping, mpd.first_page, mpd.last_page);
	done = false;
	blk_start_plug(&plug);
	while (!done && mpd.first_page <= mpd.last_page) {
		/* For each extent of pages we use new io_end */
		mpd.io_submit.io_end = ext4_init_io_end(inode, GFP_KERNEL);
		if (!mpd.io_submit.io_end) {
			ret = -ENOMEM;
			break;
		}

		/*
		 * We have two constraints: We find one extent to map and we
		 * must always write out whole page (makes a difference when
		 * blocksize < pagesize) so that we don't block on IO when we
		 * try to write out the rest of the page. Journalled mode is
		 * not supported by delalloc.
		 */
		BUG_ON(ext4_should_journal_data(inode));
		needed_blocks = ext4_da_writepages_trans_blocks(inode);

		/* start a new transaction */
		handle = ext4_journal_start_with_reserve(inode,
				EXT4_HT_WRITE_PAGE, needed_blocks, rsv_blocks);
		if (IS_ERR(handle)) {
			ret = PTR_ERR(handle);
			ext4_msg(inode->i_sb, KERN_CRIT, "%s: jbd2_start: "
			       "%ld pages, ino %lu; err %d", __func__,
				wbc->nr_to_write, inode->i_ino, ret);
			/* Release allocated io_end */
			ext4_put_io_end(mpd.io_submit.io_end);
			break;
		}

		trace_ext4_da_write_pages(inode, mpd.first_page, mpd.wbc);
		ret = mpage_prepare_extent_to_map(&mpd);
		if (!ret) {
			if (mpd.map.m_len)
				ret = mpage_map_and_submit_extent(handle, &mpd,
					&give_up_on_write);
			else {
				/*
				 * We scanned the whole range (or exhausted
				 * nr_to_write), submitted what was mapped and
				 * didn't find anything needing mapping. We are
				 * done.
				 */
				done = true;
			}
		}
		ext4_journal_stop(handle);
		/* Submit prepared bio */
		ext4_io_submit(&mpd.io_submit);
		/* Unlock pages we didn't use */
		mpage_release_unused_pages(&mpd, give_up_on_write);
		/* Drop our io_end reference we got from init */
		ext4_put_io_end(mpd.io_submit.io_end);

		if (ret == -ENOSPC && sbi->s_journal) {
			/*
			 * Commit the transaction which would
			 * free blocks released in the transaction
			 * and try again
			 */
			jbd2_journal_force_commit_nested(sbi->s_journal);
			ret = 0;
			continue;
		}
		/* Fatal error - ENOMEM, EIO... */
		if (ret)
			break;
	}
	blk_finish_plug(&plug);
	if (!ret && !cycled && wbc->nr_to_write > 0) {
		cycled = 1;
		mpd.last_page = writeback_index - 1;
		mpd.first_page = 0;
		goto retry;
	}

	/* Update index */
	if (wbc->range_cyclic || (range_whole && wbc->nr_to_write > 0))
		/*
		 * Set the writeback_index so that range_cyclic
		 * mode will write it back later
		 */
		mapping->writeback_index = mpd.first_page;

out_writepages:
	trace_ext4_writepages_result(inode, wbc, ret,
				     nr_to_write - wbc->nr_to_write);
	return ret;
}

static int ext4_nonda_switch(struct super_block *sb)
{
	s64 free_clusters, dirty_clusters;
	struct ext4_sb_info *sbi = EXT4_SB(sb);

	/*
	 * switch to non delalloc mode if we are running low
	 * on free block. The free block accounting via percpu
	 * counters can get slightly wrong with percpu_counter_batch getting
	 * accumulated on each CPU without updating global counters
	 * Delalloc need an accurate free block accounting. So switch
	 * to non delalloc when we are near to error range.
	 */
	free_clusters =
		percpu_counter_read_positive(&sbi->s_freeclusters_counter);
	dirty_clusters =
		percpu_counter_read_positive(&sbi->s_dirtyclusters_counter);
	/*
	 * Start pushing delalloc when 1/2 of free blocks are dirty.
	 */
	if (dirty_clusters && (free_clusters < 2 * dirty_clusters))
		try_to_writeback_inodes_sb(sb, WB_REASON_FS_FREE_SPACE);

	if (2 * free_clusters < 3 * dirty_clusters ||
	    free_clusters < (dirty_clusters + EXT4_FREECLUSTERS_WATERMARK)) {
		/*
		 * free block count is less than 150% of dirty blocks
		 * or free blocks is less than watermark
		 */
		return 1;
	}
	return 0;
}

static int ext4_da_write_begin(struct file *file, struct address_space *mapping,
			       loff_t pos, unsigned len, unsigned flags,
			       struct page **pagep, void **fsdata)
{
	int ret, retries = 0;
	struct page *page;
	pgoff_t index;
	struct inode *inode = mapping->host;
	handle_t *handle;

	index = pos >> PAGE_CACHE_SHIFT;

	if (ext4_nonda_switch(inode->i_sb)) {
		*fsdata = (void *)FALL_BACK_TO_NONDELALLOC;
		return ext4_write_begin(file, mapping, pos,
					len, flags, pagep, fsdata);
	}
	*fsdata = (void *)0;
	trace_ext4_da_write_begin(inode, pos, len, flags);

	if (ext4_test_inode_state(inode, EXT4_STATE_MAY_INLINE_DATA)) {
		ret = ext4_da_write_inline_data_begin(mapping, inode,
						      pos, len, flags,
						      pagep, fsdata);
		if (ret < 0)
			return ret;
		if (ret == 1)
			return 0;
	}

	/*
	 * grab_cache_page_write_begin() can take a long time if the
	 * system is thrashing due to memory pressure, or if the page
	 * is being written back.  So grab it first before we start
	 * the transaction handle.  This also allows us to allocate
	 * the page (if needed) without using GFP_NOFS.
	 */
retry_grab:
	page = grab_cache_page_write_begin(mapping, index, flags);
	if (!page)
		return -ENOMEM;
	unlock_page(page);

	/*
	 * With delayed allocation, we don't log the i_disksize update
	 * if there is delayed block allocation. But we still need
	 * to journalling the i_disksize update if writes to the end
	 * of file which has an already mapped buffer.
	 */
retry_journal:
	handle = ext4_journal_start(inode, EXT4_HT_WRITE_PAGE, 1);
	if (IS_ERR(handle)) {
		page_cache_release(page);
		return PTR_ERR(handle);
	}

	lock_page(page);
	if (page->mapping != mapping) {
		/* The page got truncated from under us */
		unlock_page(page);
		page_cache_release(page);
		ext4_journal_stop(handle);
		goto retry_grab;
	}
	/* In case writeback began while the page was unlocked */
	wait_for_stable_page(page);

	ret = __block_write_begin(page, pos, len, ext4_da_get_block_prep);
	if (ret < 0) {
		unlock_page(page);
		ext4_journal_stop(handle);
		/*
		 * block_write_begin may have instantiated a few blocks
		 * outside i_size.  Trim these off again. Don't need
		 * i_size_read because we hold i_mutex.
		 */
		if (pos + len > inode->i_size)
			ext4_truncate_failed_write(inode);

		if (ret == -ENOSPC &&
		    ext4_should_retry_alloc(inode->i_sb, &retries))
			goto retry_journal;

		page_cache_release(page);
		return ret;
	}

	*pagep = page;
	return ret;
}

/*
 * Check if we should update i_disksize
 * when write to the end of file but not require block allocation
 */
static int ext4_da_should_update_i_disksize(struct page *page,
					    unsigned long offset)
{
	struct buffer_head *bh;
	struct inode *inode = page->mapping->host;
	unsigned int idx;
	int i;

	bh = page_buffers(page);
	idx = offset >> inode->i_blkbits;

	for (i = 0; i < idx; i++)
		bh = bh->b_this_page;

	if (!buffer_mapped(bh) || (buffer_delay(bh)) || buffer_unwritten(bh))
		return 0;
	return 1;
}

static int ext4_da_write_end(struct file *file,
			     struct address_space *mapping,
			     loff_t pos, unsigned len, unsigned copied,
			     struct page *page, void *fsdata)
{
	struct inode *inode = mapping->host;
	int ret = 0, ret2;
	handle_t *handle = ext4_journal_current_handle();
	loff_t new_i_size;
	unsigned long start, end;
	int write_mode = (int)(unsigned long)fsdata;

	if (write_mode == FALL_BACK_TO_NONDELALLOC)
		return ext4_write_end(file, mapping, pos,
				      len, copied, page, fsdata);

	trace_ext4_da_write_end(inode, pos, len, copied);
	start = pos & (PAGE_CACHE_SIZE - 1);
	end = start + copied - 1;

	/*
	 * generic_write_end() will run mark_inode_dirty() if i_size
	 * changes.  So let's piggyback the i_disksize mark_inode_dirty
	 * into that.
	 */
	new_i_size = pos + copied;
	if (copied && new_i_size > EXT4_I(inode)->i_disksize) {
		if (ext4_has_inline_data(inode) ||
		    ext4_da_should_update_i_disksize(page, end)) {
			down_write(&EXT4_I(inode)->i_data_sem);
			if (new_i_size > EXT4_I(inode)->i_disksize)
				EXT4_I(inode)->i_disksize = new_i_size;
			up_write(&EXT4_I(inode)->i_data_sem);
			/* We need to mark inode dirty even if
			 * new_i_size is less that inode->i_size
			 * bu greater than i_disksize.(hint delalloc)
			 */
			ext4_mark_inode_dirty(handle, inode);
		}
	}

	if (write_mode != CONVERT_INLINE_DATA &&
	    ext4_test_inode_state(inode, EXT4_STATE_MAY_INLINE_DATA) &&
	    ext4_has_inline_data(inode))
		ret2 = ext4_da_write_inline_data_end(inode, pos, len, copied,
						     page);
	else
		ret2 = generic_write_end(file, mapping, pos, len, copied,
							page, fsdata);

	copied = ret2;
	if (ret2 < 0)
		ret = ret2;
	ret2 = ext4_journal_stop(handle);
	if (!ret)
		ret = ret2;

	return ret ? ret : copied;
}

static void ext4_da_invalidatepage(struct page *page, unsigned int offset,
				   unsigned int length)
{
	/*
	 * Drop reserved blocks
	 */
	BUG_ON(!PageLocked(page));
	if (!page_has_buffers(page))
		goto out;

	ext4_da_page_release_reservation(page, offset, length);

out:
	ext4_invalidatepage(page, offset, length);

	return;
}

/*
 * Force all delayed allocation blocks to be allocated for a given inode.
 */
int ext4_alloc_da_blocks(struct inode *inode)
{
	trace_ext4_alloc_da_blocks(inode);

	if (!EXT4_I(inode)->i_reserved_data_blocks &&
	    !EXT4_I(inode)->i_reserved_meta_blocks)
		return 0;

	/*
	 * We do something simple for now.  The filemap_flush() will
	 * also start triggering a write of the data blocks, which is
	 * not strictly speaking necessary (and for users of
	 * laptop_mode, not even desirable).  However, to do otherwise
	 * would require replicating code paths in:
	 *
	 * ext4_writepages() ->
	 *    write_cache_pages() ---> (via passed in callback function)
	 *        __mpage_da_writepage() -->
	 *           mpage_add_bh_to_extent()
	 *           mpage_da_map_blocks()
	 *
	 * The problem is that write_cache_pages(), located in
	 * mm/page-writeback.c, marks pages clean in preparation for
	 * doing I/O, which is not desirable if we're not planning on
	 * doing I/O at all.
	 *
	 * We could call write_cache_pages(), and then redirty all of
	 * the pages by calling redirty_page_for_writepage() but that
	 * would be ugly in the extreme.  So instead we would need to
	 * replicate parts of the code in the above functions,
	 * simplifying them because we wouldn't actually intend to
	 * write out the pages, but rather only collect contiguous
	 * logical block extents, call the multi-block allocator, and
	 * then update the buffer heads with the block allocations.
	 *
	 * For now, though, we'll cheat by calling filemap_flush(),
	 * which will map the blocks, and start the I/O, but not
	 * actually wait for the I/O to complete.
	 */
	return filemap_flush(inode->i_mapping);
}

/*
 * bmap() is special.  It gets used by applications such as lilo and by
 * the swapper to find the on-disk block of a specific piece of data.
 *
 * Naturally, this is dangerous if the block concerned is still in the
 * journal.  If somebody makes a swapfile on an ext4 data-journaling
 * filesystem and enables swap, then they may get a nasty shock when the
 * data getting swapped to that swapfile suddenly gets overwritten by
 * the original zero's written out previously to the journal and
 * awaiting writeback in the kernel's buffer cache.
 *
 * So, if we see any bmap calls here on a modified, data-journaled file,
 * take extra steps to flush any blocks which might be in the cache.
 */
static sector_t ext4_bmap(struct address_space *mapping, sector_t block)
{
	struct inode *inode = mapping->host;
	journal_t *journal;
	int err;

	/*
	 * We can get here for an inline file via the FIBMAP ioctl
	 */
	if (ext4_has_inline_data(inode))
		return 0;

	if (mapping_tagged(mapping, PAGECACHE_TAG_DIRTY) &&
			test_opt(inode->i_sb, DELALLOC)) {
		/*
		 * With delalloc we want to sync the file
		 * so that we can make sure we allocate
		 * blocks for file
		 */
		filemap_write_and_wait(mapping);
	}

	if (EXT4_JOURNAL(inode) &&
	    ext4_test_inode_state(inode, EXT4_STATE_JDATA)) {
		/*
		 * This is a REALLY heavyweight approach, but the use of
		 * bmap on dirty files is expected to be extremely rare:
		 * only if we run lilo or swapon on a freshly made file
		 * do we expect this to happen.
		 *
		 * (bmap requires CAP_SYS_RAWIO so this does not
		 * represent an unprivileged user DOS attack --- we'd be
		 * in trouble if mortal users could trigger this path at
		 * will.)
		 *
		 * NB. EXT4_STATE_JDATA is not set on files other than
		 * regular files.  If somebody wants to bmap a directory
		 * or symlink and gets confused because the buffer
		 * hasn't yet been flushed to disk, they deserve
		 * everything they get.
		 */

		ext4_clear_inode_state(inode, EXT4_STATE_JDATA);
		journal = EXT4_JOURNAL(inode);
		jbd2_journal_lock_updates(journal);
		err = jbd2_journal_flush(journal);
		jbd2_journal_unlock_updates(journal);

		if (err)
			return 0;
	}

	return generic_block_bmap(mapping, block, ext4_get_block);
}

static int ext4_readpage(struct file *file, struct page *page)
{
	int ret = -EAGAIN;
	struct inode *inode = page->mapping->host;

	trace_ext4_readpage(page);

	if (ext4_has_inline_data(inode))
		ret = ext4_readpage_inline(inode, page);

	if (ret == -EAGAIN)
		return mpage_readpage(page, ext4_get_block);

	return ret;
}

static int
ext4_readpages(struct file *file, struct address_space *mapping,
		struct list_head *pages, unsigned nr_pages)
{
	struct inode *inode = mapping->host;

	/* If the file has inline data, no need to do readpages. */
	if (ext4_has_inline_data(inode))
		return 0;

	return mpage_readpages(mapping, pages, nr_pages, ext4_get_block);
}

static void ext4_invalidatepage(struct page *page, unsigned int offset,
				unsigned int length)
{
	trace_ext4_invalidatepage(page, offset, length);

	/* No journalling happens on data buffers when this function is used */
	WARN_ON(page_has_buffers(page) && buffer_jbd(page_buffers(page)));

	block_invalidatepage(page, offset, length);
}

static int __ext4_journalled_invalidatepage(struct page *page,
					    unsigned int offset,
					    unsigned int length)
{
	journal_t *journal = EXT4_JOURNAL(page->mapping->host);

	trace_ext4_journalled_invalidatepage(page, offset, length);

	/*
	 * If it's a full truncate we just forget about the pending dirtying
	 */
	if (offset == 0 && length == PAGE_CACHE_SIZE)
		ClearPageChecked(page);

	return jbd2_journal_invalidatepage(journal, page, offset, length);
}

/* Wrapper for aops... */
static void ext4_journalled_invalidatepage(struct page *page,
					   unsigned int offset,
					   unsigned int length)
{
	WARN_ON(__ext4_journalled_invalidatepage(page, offset, length) < 0);
}

static int ext4_releasepage(struct page *page, gfp_t wait)
{
	journal_t *journal = EXT4_JOURNAL(page->mapping->host);

	trace_ext4_releasepage(page);

	/* Page has dirty journalled data -> cannot release */
	if (PageChecked(page))
		return 0;
	if (journal)
		return jbd2_journal_try_to_free_buffers(journal, page, wait);
	else
		return try_to_free_buffers(page);
}

/*
 * ext4_get_block used when preparing for a DIO write or buffer write.
 * We allocate an uinitialized extent if blocks haven't been allocated.
 * The extent will be converted to initialized after the IO is complete.
 */
int ext4_get_block_write(struct inode *inode, sector_t iblock,
		   struct buffer_head *bh_result, int create)
{
	ext4_debug("ext4_get_block_write: inode %lu, create flag %d\n",
		   inode->i_ino, create);
	return _ext4_get_block(inode, iblock, bh_result,
			       EXT4_GET_BLOCKS_IO_CREATE_EXT);
}

static int ext4_get_block_write_nolock(struct inode *inode, sector_t iblock,
		   struct buffer_head *bh_result, int create)
{
	ext4_debug("ext4_get_block_write_nolock: inode %lu, create flag %d\n",
		   inode->i_ino, create);
	return _ext4_get_block(inode, iblock, bh_result,
			       EXT4_GET_BLOCKS_NO_LOCK);
}

static void ext4_end_io_dio(struct kiocb *iocb, loff_t offset,
			    ssize_t size, void *private)
{
        ext4_io_end_t *io_end = iocb->private;

	/* if not async direct IO just return */
	if (!io_end)
		return;

	ext_debug("ext4_end_io_dio(): io_end 0x%p "
		  "for inode %lu, iocb 0x%p, offset %llu, size %zd\n",
 		  iocb->private, io_end->inode->i_ino, iocb, offset,
		  size);

	iocb->private = NULL;
	io_end->offset = offset;
	io_end->size = size;
	ext4_put_io_end(io_end);
}

/*
 * For ext4 extent files, ext4 will do direct-io write to holes,
 * preallocated extents, and those write extend the file, no need to
 * fall back to buffered IO.
 *
 * For holes, we fallocate those blocks, mark them as uninitialized
 * If those blocks were preallocated, we mark sure they are split, but
 * still keep the range to write as uninitialized.
 *
 * The unwritten extents will be converted to written when DIO is completed.
 * For async direct IO, since the IO may still pending when return, we
 * set up an end_io call back function, which will do the conversion
 * when async direct IO completed.
 *
 * If the O_DIRECT write will extend the file then add this inode to the
 * orphan list.  So recovery will truncate it back to the original size
 * if the machine crashes during the write.
 *
 */
static ssize_t ext4_ext_direct_IO(int rw, struct kiocb *iocb,
			      const struct iovec *iov, loff_t offset,
			      unsigned long nr_segs)
{
	struct file *file = iocb->ki_filp;
	struct inode *inode = file->f_mapping->host;
	ssize_t ret;
	size_t count = iov_length(iov, nr_segs);
	int overwrite = 0;
	get_block_t *get_block_func = NULL;
	int dio_flags = 0;
	loff_t final_size = offset + count;
	ext4_io_end_t *io_end = NULL;

	/* Use the old path for reads and writes beyond i_size. */
	if (rw != WRITE || final_size > inode->i_size)
		return ext4_ind_direct_IO(rw, iocb, iov, offset, nr_segs);

	BUG_ON(iocb->private == NULL);

	/*
	 * Make all waiters for direct IO properly wait also for extent
	 * conversion. This also disallows race between truncate() and
	 * overwrite DIO as i_dio_count needs to be incremented under i_mutex.
	 */
	if (rw == WRITE)
		atomic_inc(&inode->i_dio_count);

	/* If we do a overwrite dio, i_mutex locking can be released */
	overwrite = *((int *)iocb->private);

	if (overwrite) {
		down_read(&EXT4_I(inode)->i_data_sem);
		mutex_unlock(&inode->i_mutex);
	}

	/*
	 * We could direct write to holes and fallocate.
	 *
	 * Allocated blocks to fill the hole are marked as
	 * uninitialized to prevent parallel buffered read to expose
	 * the stale data before DIO complete the data IO.
	 *
	 * As to previously fallocated extents, ext4 get_block will
	 * just simply mark the buffer mapped but still keep the
	 * extents uninitialized.
	 *
	 * For non AIO case, we will convert those unwritten extents
	 * to written after return back from blockdev_direct_IO.
	 *
	 * For async DIO, the conversion needs to be deferred when the
	 * IO is completed. The ext4 end_io callback function will be
	 * called to take care of the conversion work.  Here for async
	 * case, we allocate an io_end structure to hook to the iocb.
	 */
	iocb->private = NULL;
	ext4_inode_aio_set(inode, NULL);
	if (!is_sync_kiocb(iocb)) {
		io_end = ext4_init_io_end(inode, GFP_NOFS);
		if (!io_end) {
			ret = -ENOMEM;
			goto retake_lock;
		}
		/*
		 * Grab reference for DIO. Will be dropped in ext4_end_io_dio()
		 */
		iocb->private = ext4_get_io_end(io_end);
		/*
		 * we save the io structure for current async direct
		 * IO, so that later ext4_map_blocks() could flag the
		 * io structure whether there is a unwritten extents
		 * needs to be converted when IO is completed.
		 */
		ext4_inode_aio_set(inode, io_end);
	}

	if (overwrite) {
		get_block_func = ext4_get_block_write_nolock;
	} else {
		get_block_func = ext4_get_block_write;
		dio_flags = DIO_LOCKING;
	}
	ret = __blockdev_direct_IO(rw, iocb, inode,
				   inode->i_sb->s_bdev, iov,
				   offset, nr_segs,
				   get_block_func,
				   ext4_end_io_dio,
				   NULL,
				   dio_flags);

	/*
	 * Put our reference to io_end. This can free the io_end structure e.g.
	 * in sync IO case or in case of error. It can even perform extent
	 * conversion if all bios we submitted finished before we got here.
	 * Note that in that case iocb->private can be already set to NULL
	 * here.
	 */
	if (io_end) {
		ext4_inode_aio_set(inode, NULL);
		ext4_put_io_end(io_end);
		/*
		 * When no IO was submitted ext4_end_io_dio() was not
		 * called so we have to put iocb's reference.
		 */
		if (ret <= 0 && ret != -EIOCBQUEUED && iocb->private) {
			WARN_ON(iocb->private != io_end);
			WARN_ON(io_end->flag & EXT4_IO_END_UNWRITTEN);
			ext4_put_io_end(io_end);
			iocb->private = NULL;
		}
	}
	if (ret > 0 && !overwrite && ext4_test_inode_state(inode,
						EXT4_STATE_DIO_UNWRITTEN)) {
		int err;
		/*
		 * for non AIO case, since the IO is already
		 * completed, we could do the conversion right here
		 */
		err = ext4_convert_unwritten_extents(NULL, inode,
						     offset, ret);
		if (err < 0)
			ret = err;
		ext4_clear_inode_state(inode, EXT4_STATE_DIO_UNWRITTEN);
	}

retake_lock:
	if (rw == WRITE)
		inode_dio_done(inode);
	/* take i_mutex locking again if we do a ovewrite dio */
	if (overwrite) {
		up_read(&EXT4_I(inode)->i_data_sem);
		mutex_lock(&inode->i_mutex);
	}

	return ret;
}

static ssize_t ext4_direct_IO(int rw, struct kiocb *iocb,
			      const struct iovec *iov, loff_t offset,
			      unsigned long nr_segs)
{
	struct file *file = iocb->ki_filp;
	struct inode *inode = file->f_mapping->host;
	ssize_t ret;

	/*
	 * If we are doing data journalling we don't support O_DIRECT
	 */
	if (ext4_should_journal_data(inode))
		return 0;

	/* Let buffer I/O handle the inline data case. */
	if (ext4_has_inline_data(inode))
		return 0;

	trace_ext4_direct_IO_enter(inode, offset, iov_length(iov, nr_segs), rw);
	if (ext4_test_inode_flag(inode, EXT4_INODE_EXTENTS))
		ret = ext4_ext_direct_IO(rw, iocb, iov, offset, nr_segs);
	else
		ret = ext4_ind_direct_IO(rw, iocb, iov, offset, nr_segs);
	trace_ext4_direct_IO_exit(inode, offset,
				iov_length(iov, nr_segs), rw, ret);
	return ret;
}

/*
 * Pages can be marked dirty completely asynchronously from ext4's journalling
 * activity.  By filemap_sync_pte(), try_to_unmap_one(), etc.  We cannot do
 * much here because ->set_page_dirty is called under VFS locks.  The page is
 * not necessarily locked.
 *
 * We cannot just dirty the page and leave attached buffers clean, because the
 * buffers' dirty state is "definitive".  We cannot just set the buffers dirty
 * or jbddirty because all the journalling code will explode.
 *
 * So what we do is to mark the page "pending dirty" and next time writepage
 * is called, propagate that into the buffers appropriately.
 */
static int ext4_journalled_set_page_dirty(struct page *page)
{
	SetPageChecked(page);
	return __set_page_dirty_nobuffers(page);
}

static const struct address_space_operations ext4_aops = {
	.readpage		= ext4_readpage,
	.readpages		= ext4_readpages,
	.writepage		= ext4_writepage,
	.writepages		= ext4_writepages,
	.write_begin		= ext4_write_begin,
	.write_end		= ext4_write_end,
	.bmap			= ext4_bmap,
	.invalidatepage		= ext4_invalidatepage,
	.releasepage		= ext4_releasepage,
	.direct_IO		= ext4_direct_IO,
	.migratepage		= buffer_migrate_page,
	.is_partially_uptodate  = block_is_partially_uptodate,
	.error_remove_page	= generic_error_remove_page,
};

static const struct address_space_operations ext4_journalled_aops = {
	.readpage		= ext4_readpage,
	.readpages		= ext4_readpages,
	.writepage		= ext4_writepage,
	.writepages		= ext4_writepages,
	.write_begin		= ext4_write_begin,
	.write_end		= ext4_journalled_write_end,
	.set_page_dirty		= ext4_journalled_set_page_dirty,
	.bmap			= ext4_bmap,
	.invalidatepage		= ext4_journalled_invalidatepage,
	.releasepage		= ext4_releasepage,
	.direct_IO		= ext4_direct_IO,
	.is_partially_uptodate  = block_is_partially_uptodate,
	.error_remove_page	= generic_error_remove_page,
};

static const struct address_space_operations ext4_da_aops = {
	.readpage		= ext4_readpage,
	.readpages		= ext4_readpages,
	.writepage		= ext4_writepage,
	.writepages		= ext4_writepages,
	.write_begin		= ext4_da_write_begin,
	.write_end		= ext4_da_write_end,
	.bmap			= ext4_bmap,
	.invalidatepage		= ext4_da_invalidatepage,
	.releasepage		= ext4_releasepage,
	.direct_IO		= ext4_direct_IO,
	.migratepage		= buffer_migrate_page,
	.is_partially_uptodate  = block_is_partially_uptodate,
	.error_remove_page	= generic_error_remove_page,
};

void ext4_set_aops(struct inode *inode)
{
	switch (ext4_inode_journal_mode(inode)) {
	case EXT4_INODE_ORDERED_DATA_MODE:
		ext4_set_inode_state(inode, EXT4_STATE_ORDERED_MODE);
		break;
	case EXT4_INODE_WRITEBACK_DATA_MODE:
		ext4_clear_inode_state(inode, EXT4_STATE_ORDERED_MODE);
		break;
	case EXT4_INODE_JOURNAL_DATA_MODE:
		inode->i_mapping->a_ops = &ext4_journalled_aops;
		return;
	default:
		BUG();
	}
	if (test_opt(inode->i_sb, DELALLOC))
		inode->i_mapping->a_ops = &ext4_da_aops;
	else
		inode->i_mapping->a_ops = &ext4_aops;
}

/*
 * ext4_block_truncate_page() zeroes out a mapping from file offset `from'
 * up to the end of the block which corresponds to `from'.
 * This required during truncate. We need to physically zero the tail end
 * of that block so it doesn't yield old data if the file is later grown.
 */
int ext4_block_truncate_page(handle_t *handle,
		struct address_space *mapping, loff_t from)
{
	unsigned offset = from & (PAGE_CACHE_SIZE-1);
	unsigned length;
	unsigned blocksize;
	struct inode *inode = mapping->host;

	blocksize = inode->i_sb->s_blocksize;
	length = blocksize - (offset & (blocksize - 1));

	return ext4_block_zero_page_range(handle, mapping, from, length);
}

/*
 * ext4_block_zero_page_range() zeros out a mapping of length 'length'
 * starting from file offset 'from'.  The range to be zero'd must
 * be contained with in one block.  If the specified range exceeds
 * the end of the block it will be shortened to end of the block
 * that cooresponds to 'from'
 */
int ext4_block_zero_page_range(handle_t *handle,
		struct address_space *mapping, loff_t from, loff_t length)
{
	ext4_fsblk_t index = from >> PAGE_CACHE_SHIFT;
	unsigned offset = from & (PAGE_CACHE_SIZE-1);
	unsigned blocksize, max, pos;
	ext4_lblk_t iblock;
	struct inode *inode = mapping->host;
	struct buffer_head *bh;
	struct page *page;
	int err = 0;

	page = find_or_create_page(mapping, from >> PAGE_CACHE_SHIFT,
				   mapping_gfp_mask(mapping) & ~__GFP_FS);
	if (!page)
		return -ENOMEM;

	blocksize = inode->i_sb->s_blocksize;
	max = blocksize - (offset & (blocksize - 1));

	/*
	 * correct length if it does not fall between
	 * 'from' and the end of the block
	 */
	if (length > max || length < 0)
		length = max;

	iblock = index << (PAGE_CACHE_SHIFT - inode->i_sb->s_blocksize_bits);

	if (!page_has_buffers(page))
		create_empty_buffers(page, blocksize, 0);

	/* Find the buffer that contains "offset" */
	bh = page_buffers(page);
	pos = blocksize;
	while (offset >= pos) {
		bh = bh->b_this_page;
		iblock++;
		pos += blocksize;
	}
	if (buffer_freed(bh)) {
		BUFFER_TRACE(bh, "freed: skip");
		goto unlock;
	}
	if (!buffer_mapped(bh)) {
		BUFFER_TRACE(bh, "unmapped");
		ext4_get_block(inode, iblock, bh, 0);
		/* unmapped? It's a hole - nothing to do */
		if (!buffer_mapped(bh)) {
			BUFFER_TRACE(bh, "still unmapped");
			goto unlock;
		}
	}

	/* Ok, it's mapped. Make sure it's up-to-date */
	if (PageUptodate(page))
		set_buffer_uptodate(bh);

	if (!buffer_uptodate(bh)) {
		err = -EIO;
		ll_rw_block(READ, 1, &bh);
		wait_on_buffer(bh);
		/* Uhhuh. Read error. Complain and punt. */
		if (!buffer_uptodate(bh))
			goto unlock;
	}
	if (ext4_should_journal_data(inode)) {
		BUFFER_TRACE(bh, "get write access");
		err = ext4_journal_get_write_access(handle, bh);
		if (err)
			goto unlock;
	}
	zero_user(page, offset, length);
	BUFFER_TRACE(bh, "zeroed end of block");

	if (ext4_should_journal_data(inode)) {
		err = ext4_handle_dirty_metadata(handle, inode, bh);
	} else {
		err = 0;
		mark_buffer_dirty(bh);
		if (ext4_test_inode_state(inode, EXT4_STATE_ORDERED_MODE))
			err = ext4_jbd2_file_inode(handle, inode);
	}

unlock:
	unlock_page(page);
	page_cache_release(page);
	return err;
}

int ext4_zero_partial_blocks(handle_t *handle, struct inode *inode,
			     loff_t lstart, loff_t length)
{
	struct super_block *sb = inode->i_sb;
	struct address_space *mapping = inode->i_mapping;
	unsigned partial_start, partial_end;
	ext4_fsblk_t start, end;
	loff_t byte_end = (lstart + length - 1);
	int err = 0;

	partial_start = lstart & (sb->s_blocksize - 1);
	partial_end = byte_end & (sb->s_blocksize - 1);

	start = lstart >> sb->s_blocksize_bits;
	end = byte_end >> sb->s_blocksize_bits;

	/* Handle partial zero within the single block */
	if (start == end &&
	    (partial_start || (partial_end != sb->s_blocksize - 1))) {
		err = ext4_block_zero_page_range(handle, mapping,
						 lstart, length);
		return err;
	}
	/* Handle partial zero out on the start of the range */
	if (partial_start) {
		err = ext4_block_zero_page_range(handle, mapping,
						 lstart, sb->s_blocksize);
		if (err)
			return err;
	}
	/* Handle partial zero out on the end of the range */
	if (partial_end != sb->s_blocksize - 1)
		err = ext4_block_zero_page_range(handle, mapping,
						 byte_end - partial_end,
						 partial_end + 1);
	return err;
}

int ext4_can_truncate(struct inode *inode)
{
	if (S_ISREG(inode->i_mode))
		return 1;
	if (S_ISDIR(inode->i_mode))
		return 1;
	if (S_ISLNK(inode->i_mode))
		return !ext4_inode_is_fast_symlink(inode);
	return 0;
}

/*
 * ext4_punch_hole: punches a hole in a file by releaseing the blocks
 * associated with the given offset and length
 *
 * @inode:  File inode
 * @offset: The offset where the hole will begin
 * @len:    The length of the hole
 *
 * Returns: 0 on success or negative on failure
 */

int ext4_punch_hole(struct inode *inode, loff_t offset, loff_t length)
{
	struct super_block *sb = inode->i_sb;
	ext4_lblk_t first_block, stop_block;
	struct address_space *mapping = inode->i_mapping;
	loff_t first_block_offset, last_block_offset;
	handle_t *handle;
	unsigned int credits;
	int ret = 0;

	if (!S_ISREG(inode->i_mode))
		return -EOPNOTSUPP;

	if (EXT4_SB(sb)->s_cluster_ratio > 1) {
		/* TODO: Add support for bigalloc file systems */
		return -EOPNOTSUPP;
	}

	trace_ext4_punch_hole(inode, offset, length);

	/*
	 * Write out all dirty pages to avoid race conditions
	 * Then release them.
	 */
	if (mapping->nrpages && mapping_tagged(mapping, PAGECACHE_TAG_DIRTY)) {
		ret = filemap_write_and_wait_range(mapping, offset,
						   offset + length - 1);
		if (ret)
			return ret;
	}

	mutex_lock(&inode->i_mutex);
	/* It's not possible punch hole on append only file */
	if (IS_APPEND(inode) || IS_IMMUTABLE(inode)) {
		ret = -EPERM;
		goto out_mutex;
	}
	if (IS_SWAPFILE(inode)) {
		ret = -ETXTBSY;
		goto out_mutex;
	}

	/* No need to punch hole beyond i_size */
	if (offset >= inode->i_size)
		goto out_mutex;

	/*
	 * If the hole extends beyond i_size, set the hole
	 * to end after the page that contains i_size
	 */
	if (offset + length > inode->i_size) {
		length = inode->i_size +
		   PAGE_CACHE_SIZE - (inode->i_size & (PAGE_CACHE_SIZE - 1)) -
		   offset;
	}

	if (offset & (sb->s_blocksize - 1) ||
	    (offset + length) & (sb->s_blocksize - 1)) {
		/*
		 * Attach jinode to inode for jbd2 if we do any zeroing of
		 * partial block
		 */
		ret = ext4_inode_attach_jinode(inode);
		if (ret < 0)
			goto out_mutex;

	}

	first_block_offset = round_up(offset, sb->s_blocksize);
	last_block_offset = round_down((offset + length), sb->s_blocksize) - 1;

	/* Now release the pages and zero block aligned part of pages*/
	if (last_block_offset > first_block_offset)
		truncate_pagecache_range(inode, first_block_offset,
					 last_block_offset);

	/* Wait all existing dio workers, newcomers will block on i_mutex */
	ext4_inode_block_unlocked_dio(inode);
	inode_dio_wait(inode);

	if (ext4_test_inode_flag(inode, EXT4_INODE_EXTENTS))
		credits = ext4_writepage_trans_blocks(inode);
	else
		credits = ext4_blocks_for_truncate(inode);
	handle = ext4_journal_start(inode, EXT4_HT_TRUNCATE, credits);
	if (IS_ERR(handle)) {
		ret = PTR_ERR(handle);
		ext4_std_error(sb, ret);
		goto out_dio;
	}

	ret = ext4_zero_partial_blocks(handle, inode, offset,
				       length);
	if (ret)
		goto out_stop;

	first_block = (offset + sb->s_blocksize - 1) >>
		EXT4_BLOCK_SIZE_BITS(sb);
	stop_block = (offset + length) >> EXT4_BLOCK_SIZE_BITS(sb);

	/* If there are no blocks to remove, return now */
	if (first_block >= stop_block)
		goto out_stop;

	down_write(&EXT4_I(inode)->i_data_sem);
	ext4_discard_preallocations(inode);

	ret = ext4_es_remove_extent(inode, first_block,
				    stop_block - first_block);
	if (ret) {
		up_write(&EXT4_I(inode)->i_data_sem);
		goto out_stop;
	}

	if (ext4_test_inode_flag(inode, EXT4_INODE_EXTENTS))
		ret = ext4_ext_remove_space(inode, first_block,
					    stop_block - 1);
	else
		ret = ext4_free_hole_blocks(handle, inode, first_block,
					    stop_block);

	ext4_discard_preallocations(inode);
	up_write(&EXT4_I(inode)->i_data_sem);
	if (IS_SYNC(inode))
		ext4_handle_sync(handle);
	inode->i_mtime = inode->i_ctime = ext4_current_time(inode);
	ext4_mark_inode_dirty(handle, inode);
out_stop:
	ext4_journal_stop(handle);
out_dio:
	ext4_inode_resume_unlocked_dio(inode);
out_mutex:
	mutex_unlock(&inode->i_mutex);
	return ret;
}

int ext4_inode_attach_jinode(struct inode *inode)
{
	struct ext4_inode_info *ei = EXT4_I(inode);
	struct jbd2_inode *jinode;

	if (ei->jinode || !EXT4_SB(inode->i_sb)->s_journal)
		return 0;

	jinode = jbd2_alloc_inode(GFP_KERNEL);
	spin_lock(&inode->i_lock);
	if (!ei->jinode) {
		if (!jinode) {
			spin_unlock(&inode->i_lock);
			return -ENOMEM;
		}
		ei->jinode = jinode;
		jbd2_journal_init_jbd_inode(ei->jinode, inode);
		jinode = NULL;
	}
	spin_unlock(&inode->i_lock);
	if (unlikely(jinode != NULL))
		jbd2_free_inode(jinode);
	return 0;
}

/*
 * ext4_truncate()
 *
 * We block out ext4_get_block() block instantiations across the entire
 * transaction, and VFS/VM ensures that ext4_truncate() cannot run
 * simultaneously on behalf of the same inode.
 *
 * As we work through the truncate and commit bits of it to the journal there
 * is one core, guiding principle: the file's tree must always be consistent on
 * disk.  We must be able to restart the truncate after a crash.
 *
 * The file's tree may be transiently inconsistent in memory (although it
 * probably isn't), but whenever we close off and commit a journal transaction,
 * the contents of (the filesystem + the journal) must be consistent and
 * restartable.  It's pretty simple, really: bottom up, right to left (although
 * left-to-right works OK too).
 *
 * Note that at recovery time, journal replay occurs *before* the restart of
 * truncate against the orphan inode list.
 *
 * The committed inode has the new, desired i_size (which is the same as
 * i_disksize in this case).  After a crash, ext4_orphan_cleanup() will see
 * that this inode's truncate did not complete and it will again call
 * ext4_truncate() to have another go.  So there will be instantiated blocks
 * to the right of the truncation point in a crashed ext4 filesystem.  But
 * that's fine - as long as they are linked from the inode, the post-crash
 * ext4_truncate() run will find them and release them.
 */
void ext4_truncate(struct inode *inode)
{
	struct ext4_inode_info *ei = EXT4_I(inode);
	unsigned int credits;
	handle_t *handle;
	struct address_space *mapping = inode->i_mapping;

	/*
	 * There is a possibility that we're either freeing the inode
	 * or it completely new indode. In those cases we might not
	 * have i_mutex locked because it's not necessary.
	 */
	if (!(inode->i_state & (I_NEW|I_FREEING)))
		WARN_ON(!mutex_is_locked(&inode->i_mutex));
	trace_ext4_truncate_enter(inode);

	if (!ext4_can_truncate(inode))
		return;

	ext4_clear_inode_flag(inode, EXT4_INODE_EOFBLOCKS);

	if (inode->i_size == 0 && !test_opt(inode->i_sb, NO_AUTO_DA_ALLOC))
		ext4_set_inode_state(inode, EXT4_STATE_DA_ALLOC_CLOSE);

	if (ext4_has_inline_data(inode)) {
		int has_inline = 1;

		ext4_inline_data_truncate(inode, &has_inline);
		if (has_inline)
			return;
	}

	/* If we zero-out tail of the page, we have to create jinode for jbd2 */
	if (inode->i_size & (inode->i_sb->s_blocksize - 1)) {
		if (ext4_inode_attach_jinode(inode) < 0)
			return;
	}

	if (ext4_test_inode_flag(inode, EXT4_INODE_EXTENTS))
		credits = ext4_writepage_trans_blocks(inode);
	else
		credits = ext4_blocks_for_truncate(inode);

	handle = ext4_journal_start(inode, EXT4_HT_TRUNCATE, credits);
	if (IS_ERR(handle)) {
		ext4_std_error(inode->i_sb, PTR_ERR(handle));
		return;
	}

	if (inode->i_size & (inode->i_sb->s_blocksize - 1))
		ext4_block_truncate_page(handle, mapping, inode->i_size);

	/*
	 * We add the inode to the orphan list, so that if this
	 * truncate spans multiple transactions, and we crash, we will
	 * resume the truncate when the filesystem recovers.  It also
	 * marks the inode dirty, to catch the new size.
	 *
	 * Implication: the file must always be in a sane, consistent
	 * truncatable state while each transaction commits.
	 */
	if (ext4_orphan_add(handle, inode))
		goto out_stop;

	down_write(&EXT4_I(inode)->i_data_sem);

	ext4_discard_preallocations(inode);

	if (ext4_test_inode_flag(inode, EXT4_INODE_EXTENTS))
		ext4_ext_truncate(handle, inode);
	else
		ext4_ind_truncate(handle, inode);

	up_write(&ei->i_data_sem);

	if (IS_SYNC(inode))
		ext4_handle_sync(handle);

out_stop:
	/*
	 * If this was a simple ftruncate() and the file will remain alive,
	 * then we need to clear up the orphan record which we created above.
	 * However, if this was a real unlink then we were called by
	 * ext4_delete_inode(), and we allow that function to clean up the
	 * orphan info for us.
	 */
	if (inode->i_nlink)
		ext4_orphan_del(handle, inode);

	inode->i_mtime = inode->i_ctime = ext4_current_time(inode);
	ext4_mark_inode_dirty(handle, inode);
	ext4_journal_stop(handle);

	trace_ext4_truncate_exit(inode);
}

/*
 * ext4_get_inode_loc returns with an extra refcount against the inode's
 * underlying buffer_head on success. If 'in_mem' is true, we have all
 * data in memory that is needed to recreate the on-disk version of this
 * inode.
 */
static int __ext4_get_inode_loc(struct inode *inode,
				struct ext4_iloc *iloc, int in_mem)
{
	struct ext4_group_desc	*gdp;
	struct buffer_head	*bh;
	struct super_block	*sb = inode->i_sb;
	ext4_fsblk_t		block;
	int			inodes_per_block, inode_offset;

	iloc->bh = NULL;
	if (!ext4_valid_inum(sb, inode->i_ino))
		return -EIO;

	iloc->block_group = (inode->i_ino - 1) / EXT4_INODES_PER_GROUP(sb);
	gdp = ext4_get_group_desc(sb, iloc->block_group, NULL);
	if (!gdp)
		return -EIO;

	/*
	 * Figure out the offset within the block group inode table
	 */
	inodes_per_block = EXT4_SB(sb)->s_inodes_per_block;
	inode_offset = ((inode->i_ino - 1) %
			EXT4_INODES_PER_GROUP(sb));
	block = ext4_inode_table(sb, gdp) + (inode_offset / inodes_per_block);
	iloc->offset = (inode_offset % inodes_per_block) * EXT4_INODE_SIZE(sb);

	bh = sb_getblk(sb, block);
	if (unlikely(!bh))
		return -ENOMEM;
	if (!buffer_uptodate(bh)) {
		lock_buffer(bh);

		/*
		 * If the buffer has the write error flag, we have failed
		 * to write out another inode in the same block.  In this
		 * case, we don't have to read the block because we may
		 * read the old inode data successfully.
		 */
		if (buffer_write_io_error(bh) && !buffer_uptodate(bh))
			set_buffer_uptodate(bh);

		if (buffer_uptodate(bh)) {
			/* someone brought it uptodate while we waited */
			unlock_buffer(bh);
			goto has_buffer;
		}

		/*
		 * If we have all information of the inode in memory and this
		 * is the only valid inode in the block, we need not read the
		 * block.
		 */
		if (in_mem) {
			struct buffer_head *bitmap_bh;
			int i, start;

			start = inode_offset & ~(inodes_per_block - 1);

			/* Is the inode bitmap in cache? */
			bitmap_bh = sb_getblk(sb, ext4_inode_bitmap(sb, gdp));
			if (unlikely(!bitmap_bh))
				goto make_io;

			/*
			 * If the inode bitmap isn't in cache then the
			 * optimisation may end up performing two reads instead
			 * of one, so skip it.
			 */
			if (!buffer_uptodate(bitmap_bh)) {
				brelse(bitmap_bh);
				goto make_io;
			}
			for (i = start; i < start + inodes_per_block; i++) {
				if (i == inode_offset)
					continue;
				if (ext4_test_bit(i, bitmap_bh->b_data))
					break;
			}
			brelse(bitmap_bh);
			if (i == start + inodes_per_block) {
				/* all other inodes are free, so skip I/O */
				memset(bh->b_data, 0, bh->b_size);
				set_buffer_uptodate(bh);
				unlock_buffer(bh);
				goto has_buffer;
			}
		}

make_io:
		/*
		 * If we need to do any I/O, try to pre-readahead extra
		 * blocks from the inode table.
		 */
		if (EXT4_SB(sb)->s_inode_readahead_blks) {
			ext4_fsblk_t b, end, table;
			unsigned num;
			__u32 ra_blks = EXT4_SB(sb)->s_inode_readahead_blks;

			table = ext4_inode_table(sb, gdp);
			/* s_inode_readahead_blks is always a power of 2 */
			b = block & ~((ext4_fsblk_t) ra_blks - 1);
			if (table > b)
				b = table;
			end = b + ra_blks;
			num = EXT4_INODES_PER_GROUP(sb);
			if (ext4_has_group_desc_csum(sb))
				num -= ext4_itable_unused_count(sb, gdp);
			table += num / inodes_per_block;
			if (end > table)
				end = table;
			while (b <= end)
				sb_breadahead(sb, b++);
		}

		/*
		 * There are other valid inodes in the buffer, this inode
		 * has in-inode xattrs, or we don't have this inode in memory.
		 * Read the block from disk.
		 */
		trace_ext4_load_inode(inode);
		get_bh(bh);
		bh->b_end_io = end_buffer_read_sync;
		submit_bh(READ | REQ_META | REQ_PRIO, bh);
		wait_on_buffer(bh);
		if (!buffer_uptodate(bh)) {
			EXT4_ERROR_INODE_BLOCK(inode, block,
					       "unable to read itable block");
			brelse(bh);
			return -EIO;
		}
	}
has_buffer:
	iloc->bh = bh;
	return 0;
}

int ext4_get_inode_loc(struct inode *inode, struct ext4_iloc *iloc)
{
	/* We have all inode data except xattrs in memory here. */
	return __ext4_get_inode_loc(inode, iloc,
		!ext4_test_inode_state(inode, EXT4_STATE_XATTR));
}

void ext4_set_inode_flags(struct inode *inode)
{
	unsigned int flags = EXT4_I(inode)->i_flags;

	inode->i_flags &= ~(S_SYNC|S_APPEND|S_IMMUTABLE|S_NOATIME|S_DIRSYNC);
	if (flags & EXT4_SYNC_FL)
		inode->i_flags |= S_SYNC;
	if (flags & EXT4_APPEND_FL)
		inode->i_flags |= S_APPEND;
	if (flags & EXT4_IMMUTABLE_FL)
		inode->i_flags |= S_IMMUTABLE;
	if (flags & EXT4_NOATIME_FL)
		inode->i_flags |= S_NOATIME;
	if (flags & EXT4_DIRSYNC_FL)
		inode->i_flags |= S_DIRSYNC;
}

/* Propagate flags from i_flags to EXT4_I(inode)->i_flags */
void ext4_get_inode_flags(struct ext4_inode_info *ei)
{
	unsigned int vfs_fl;
	unsigned long old_fl, new_fl;

	do {
		vfs_fl = ei->vfs_inode.i_flags;
		old_fl = ei->i_flags;
		new_fl = old_fl & ~(EXT4_SYNC_FL|EXT4_APPEND_FL|
				EXT4_IMMUTABLE_FL|EXT4_NOATIME_FL|
				EXT4_DIRSYNC_FL);
		if (vfs_fl & S_SYNC)
			new_fl |= EXT4_SYNC_FL;
		if (vfs_fl & S_APPEND)
			new_fl |= EXT4_APPEND_FL;
		if (vfs_fl & S_IMMUTABLE)
			new_fl |= EXT4_IMMUTABLE_FL;
		if (vfs_fl & S_NOATIME)
			new_fl |= EXT4_NOATIME_FL;
		if (vfs_fl & S_DIRSYNC)
			new_fl |= EXT4_DIRSYNC_FL;
	} while (cmpxchg(&ei->i_flags, old_fl, new_fl) != old_fl);
}

static blkcnt_t ext4_inode_blocks(struct ext4_inode *raw_inode,
				  struct ext4_inode_info *ei)
{
	blkcnt_t i_blocks ;
	struct inode *inode = &(ei->vfs_inode);
	struct super_block *sb = inode->i_sb;

	if (EXT4_HAS_RO_COMPAT_FEATURE(sb,
				EXT4_FEATURE_RO_COMPAT_HUGE_FILE)) {
		/* we are using combined 48 bit field */
		i_blocks = ((u64)le16_to_cpu(raw_inode->i_blocks_high)) << 32 |
					le32_to_cpu(raw_inode->i_blocks_lo);
		if (ext4_test_inode_flag(inode, EXT4_INODE_HUGE_FILE)) {
			/* i_blocks represent file system block size */
			return i_blocks  << (inode->i_blkbits - 9);
		} else {
			return i_blocks;
		}
	} else {
		return le32_to_cpu(raw_inode->i_blocks_lo);
	}
}

static inline void ext4_iget_extra_inode(struct inode *inode,
					 struct ext4_inode *raw_inode,
					 struct ext4_inode_info *ei)
{
	__le32 *magic = (void *)raw_inode +
			EXT4_GOOD_OLD_INODE_SIZE + ei->i_extra_isize;
	if (*magic == cpu_to_le32(EXT4_XATTR_MAGIC)) {
		ext4_set_inode_state(inode, EXT4_STATE_XATTR);
		ext4_find_inline_data_nolock(inode);
	} else
		EXT4_I(inode)->i_inline_off = 0;
}

struct inode *ext4_iget(struct super_block *sb, unsigned long ino)
{
	struct ext4_iloc iloc;
	struct ext4_inode *raw_inode;
	struct ext4_inode_info *ei;
	struct inode *inode;
	journal_t *journal = EXT4_SB(sb)->s_journal;
	long ret;
	int block;
	uid_t i_uid;
	gid_t i_gid;

	inode = iget_locked(sb, ino);
	if (!inode)
		return ERR_PTR(-ENOMEM);
	if (!(inode->i_state & I_NEW))
		return inode;

	ei = EXT4_I(inode);
	iloc.bh = NULL;

	ret = __ext4_get_inode_loc(inode, &iloc, 0);
	if (ret < 0)
		goto bad_inode;
	raw_inode = ext4_raw_inode(&iloc);

	if (EXT4_INODE_SIZE(inode->i_sb) > EXT4_GOOD_OLD_INODE_SIZE) {
		ei->i_extra_isize = le16_to_cpu(raw_inode->i_extra_isize);
		if (EXT4_GOOD_OLD_INODE_SIZE + ei->i_extra_isize >
		    EXT4_INODE_SIZE(inode->i_sb)) {
			EXT4_ERROR_INODE(inode, "bad extra_isize (%u != %u)",
				EXT4_GOOD_OLD_INODE_SIZE + ei->i_extra_isize,
				EXT4_INODE_SIZE(inode->i_sb));
			ret = -EIO;
			goto bad_inode;
		}
	} else
		ei->i_extra_isize = 0;

	/* Precompute checksum seed for inode metadata */
	if (EXT4_HAS_RO_COMPAT_FEATURE(sb,
			EXT4_FEATURE_RO_COMPAT_METADATA_CSUM)) {
		struct ext4_sb_info *sbi = EXT4_SB(inode->i_sb);
		__u32 csum;
		__le32 inum = cpu_to_le32(inode->i_ino);
		__le32 gen = raw_inode->i_generation;
		csum = ext4_chksum(sbi, sbi->s_csum_seed, (__u8 *)&inum,
				   sizeof(inum));
		ei->i_csum_seed = ext4_chksum(sbi, csum, (__u8 *)&gen,
					      sizeof(gen));
	}

	if (!ext4_inode_csum_verify(inode, raw_inode, ei)) {
		EXT4_ERROR_INODE(inode, "checksum invalid");
		ret = -EIO;
		goto bad_inode;
	}

	inode->i_mode = le16_to_cpu(raw_inode->i_mode);
	i_uid = (uid_t)le16_to_cpu(raw_inode->i_uid_low);
	i_gid = (gid_t)le16_to_cpu(raw_inode->i_gid_low);
	if (!(test_opt(inode->i_sb, NO_UID32))) {
		i_uid |= le16_to_cpu(raw_inode->i_uid_high) << 16;
		i_gid |= le16_to_cpu(raw_inode->i_gid_high) << 16;
	}
	i_uid_write(inode, i_uid);
	i_gid_write(inode, i_gid);
	set_nlink(inode, le16_to_cpu(raw_inode->i_links_count));

	ext4_clear_state_flags(ei);	/* Only relevant on 32-bit archs */
	ei->i_inline_off = 0;
	ei->i_dir_start_lookup = 0;
	ei->i_dtime = le32_to_cpu(raw_inode->i_dtime);
	/* We now have enough fields to check if the inode was active or not.
	 * This is needed because nfsd might try to access dead inodes
	 * the test is that same one that e2fsck uses
	 * NeilBrown 1999oct15
	 */
	if (inode->i_nlink == 0) {
		if ((inode->i_mode == 0 ||
		     !(EXT4_SB(inode->i_sb)->s_mount_state & EXT4_ORPHAN_FS)) &&
		    ino != EXT4_BOOT_LOADER_INO) {
			/* this inode is deleted */
			ret = -ESTALE;
			goto bad_inode;
		}
		/* The only unlinked inodes we let through here have
		 * valid i_mode and are being read by the orphan
		 * recovery code: that's fine, we're about to complete
		 * the process of deleting those.
		 * OR it is the EXT4_BOOT_LOADER_INO which is
		 * not initialized on a new filesystem. */
	}
	ei->i_flags = le32_to_cpu(raw_inode->i_flags);
	inode->i_blocks = ext4_inode_blocks(raw_inode, ei);
	ei->i_file_acl = le32_to_cpu(raw_inode->i_file_acl_lo);
	if (EXT4_HAS_INCOMPAT_FEATURE(sb, EXT4_FEATURE_INCOMPAT_64BIT))
		ei->i_file_acl |=
			((__u64)le16_to_cpu(raw_inode->i_file_acl_high)) << 32;
	inode->i_size = ext4_isize(raw_inode);
	ei->i_disksize = inode->i_size;
#ifdef CONFIG_QUOTA
	ei->i_reserved_quota = 0;
#endif
	inode->i_generation = le32_to_cpu(raw_inode->i_generation);
	ei->i_block_group = iloc.block_group;
	ei->i_last_alloc_group = ~0;
	/*
	 * NOTE! The in-memory inode i_data array is in little-endian order
	 * even on big-endian machines: we do NOT byteswap the block numbers!
	 */
	for (block = 0; block < EXT4_N_BLOCKS; block++)
		ei->i_data[block] = raw_inode->i_block[block];
	INIT_LIST_HEAD(&ei->i_orphan);

	/*
	 * Set transaction id's of transactions that have to be committed
	 * to finish f[data]sync. We set them to currently running transaction
	 * as we cannot be sure that the inode or some of its metadata isn't
	 * part of the transaction - the inode could have been reclaimed and
	 * now it is reread from disk.
	 */
	if (journal) {
		transaction_t *transaction;
		tid_t tid;

		read_lock(&journal->j_state_lock);
		if (journal->j_running_transaction)
			transaction = journal->j_running_transaction;
		else
			transaction = journal->j_committing_transaction;
		if (transaction)
			tid = transaction->t_tid;
		else
			tid = journal->j_commit_sequence;
		read_unlock(&journal->j_state_lock);
		ei->i_sync_tid = tid;
		ei->i_datasync_tid = tid;
	}

	if (EXT4_INODE_SIZE(inode->i_sb) > EXT4_GOOD_OLD_INODE_SIZE) {
		if (ei->i_extra_isize == 0) {
			/* The extra space is currently unused. Use it. */
			ei->i_extra_isize = sizeof(struct ext4_inode) -
					    EXT4_GOOD_OLD_INODE_SIZE;
		} else {
			ext4_iget_extra_inode(inode, raw_inode, ei);
		}
	}

	EXT4_INODE_GET_XTIME(i_ctime, inode, raw_inode);
	EXT4_INODE_GET_XTIME(i_mtime, inode, raw_inode);
	EXT4_INODE_GET_XTIME(i_atime, inode, raw_inode);
	EXT4_EINODE_GET_XTIME(i_crtime, ei, raw_inode);

	inode->i_version = le32_to_cpu(raw_inode->i_disk_version);
	if (EXT4_INODE_SIZE(inode->i_sb) > EXT4_GOOD_OLD_INODE_SIZE) {
		if (EXT4_FITS_IN_INODE(raw_inode, ei, i_version_hi))
			inode->i_version |=
			(__u64)(le32_to_cpu(raw_inode->i_version_hi)) << 32;
	}

	ret = 0;
	if (ei->i_file_acl &&
	    !ext4_data_block_valid(EXT4_SB(sb), ei->i_file_acl, 1)) {
		EXT4_ERROR_INODE(inode, "bad extended attribute block %llu",
				 ei->i_file_acl);
		ret = -EIO;
		goto bad_inode;
	} else if (!ext4_has_inline_data(inode)) {
		if (ext4_test_inode_flag(inode, EXT4_INODE_EXTENTS)) {
			if ((S_ISREG(inode->i_mode) || S_ISDIR(inode->i_mode) ||
			    (S_ISLNK(inode->i_mode) &&
			     !ext4_inode_is_fast_symlink(inode))))
				/* Validate extent which is part of inode */
				ret = ext4_ext_check_inode(inode);
		} else if (S_ISREG(inode->i_mode) || S_ISDIR(inode->i_mode) ||
			   (S_ISLNK(inode->i_mode) &&
			    !ext4_inode_is_fast_symlink(inode))) {
			/* Validate block references which are part of inode */
			ret = ext4_ind_check_inode(inode);
		}
	}
	if (ret)
		goto bad_inode;

	if (S_ISREG(inode->i_mode)) {
		inode->i_op = &ext4_file_inode_operations;
		inode->i_fop = &ext4_file_operations;
		ext4_set_aops(inode);
	} else if (S_ISDIR(inode->i_mode)) {
		inode->i_op = &ext4_dir_inode_operations;
		inode->i_fop = &ext4_dir_operations;
	} else if (S_ISLNK(inode->i_mode)) {
		if (ext4_inode_is_fast_symlink(inode)) {
			inode->i_op = &ext4_fast_symlink_inode_operations;
			nd_terminate_link(ei->i_data, inode->i_size,
				sizeof(ei->i_data) - 1);
		} else {
			inode->i_op = &ext4_symlink_inode_operations;
			ext4_set_aops(inode);
		}
	} else if (S_ISCHR(inode->i_mode) || S_ISBLK(inode->i_mode) ||
	      S_ISFIFO(inode->i_mode) || S_ISSOCK(inode->i_mode)) {
		inode->i_op = &ext4_special_inode_operations;
		if (raw_inode->i_block[0])
			init_special_inode(inode, inode->i_mode,
			   old_decode_dev(le32_to_cpu(raw_inode->i_block[0])));
		else
			init_special_inode(inode, inode->i_mode,
			   new_decode_dev(le32_to_cpu(raw_inode->i_block[1])));
	} else if (ino == EXT4_BOOT_LOADER_INO) {
		make_bad_inode(inode);
	} else {
		ret = -EIO;
		EXT4_ERROR_INODE(inode, "bogus i_mode (%o)", inode->i_mode);
		goto bad_inode;
	}
	brelse(iloc.bh);
	ext4_set_inode_flags(inode);
	unlock_new_inode(inode);
	return inode;

bad_inode:
	brelse(iloc.bh);
	iget_failed(inode);
	return ERR_PTR(ret);
}

static int ext4_inode_blocks_set(handle_t *handle,
				struct ext4_inode *raw_inode,
				struct ext4_inode_info *ei)
{
	struct inode *inode = &(ei->vfs_inode);
	u64 i_blocks = inode->i_blocks;
	struct super_block *sb = inode->i_sb;

	if (i_blocks <= ~0U) {
		/*
		 * i_blocks can be represented in a 32 bit variable
		 * as multiple of 512 bytes
		 */
		raw_inode->i_blocks_lo   = cpu_to_le32(i_blocks);
		raw_inode->i_blocks_high = 0;
		ext4_clear_inode_flag(inode, EXT4_INODE_HUGE_FILE);
		return 0;
	}
	if (!EXT4_HAS_RO_COMPAT_FEATURE(sb, EXT4_FEATURE_RO_COMPAT_HUGE_FILE))
		return -EFBIG;

	if (i_blocks <= 0xffffffffffffULL) {
		/*
		 * i_blocks can be represented in a 48 bit variable
		 * as multiple of 512 bytes
		 */
		raw_inode->i_blocks_lo   = cpu_to_le32(i_blocks);
		raw_inode->i_blocks_high = cpu_to_le16(i_blocks >> 32);
		ext4_clear_inode_flag(inode, EXT4_INODE_HUGE_FILE);
	} else {
		ext4_set_inode_flag(inode, EXT4_INODE_HUGE_FILE);
		/* i_block is stored in file system block size */
		i_blocks = i_blocks >> (inode->i_blkbits - 9);
		raw_inode->i_blocks_lo   = cpu_to_le32(i_blocks);
		raw_inode->i_blocks_high = cpu_to_le16(i_blocks >> 32);
	}
	return 0;
}

/*
 * Post the struct inode info into an on-disk inode location in the
 * buffer-cache.  This gobbles the caller's reference to the
 * buffer_head in the inode location struct.
 *
 * The caller must have write access to iloc->bh.
 */
static int ext4_do_update_inode(handle_t *handle,
				struct inode *inode,
				struct ext4_iloc *iloc)
{
	struct ext4_inode *raw_inode = ext4_raw_inode(iloc);
	struct ext4_inode_info *ei = EXT4_I(inode);
	struct buffer_head *bh = iloc->bh;
	int err = 0, rc, block;
	int need_datasync = 0;
	uid_t i_uid;
	gid_t i_gid;

	/* For fields not not tracking in the in-memory inode,
	 * initialise them to zero for new inodes. */
	if (ext4_test_inode_state(inode, EXT4_STATE_NEW))
		memset(raw_inode, 0, EXT4_SB(inode->i_sb)->s_inode_size);

	ext4_get_inode_flags(ei);
	raw_inode->i_mode = cpu_to_le16(inode->i_mode);
	i_uid = i_uid_read(inode);
	i_gid = i_gid_read(inode);
	if (!(test_opt(inode->i_sb, NO_UID32))) {
		raw_inode->i_uid_low = cpu_to_le16(low_16_bits(i_uid));
		raw_inode->i_gid_low = cpu_to_le16(low_16_bits(i_gid));
/*
 * Fix up interoperability with old kernels. Otherwise, old inodes get
 * re-used with the upper 16 bits of the uid/gid intact
 */
		if (!ei->i_dtime) {
			raw_inode->i_uid_high =
				cpu_to_le16(high_16_bits(i_uid));
			raw_inode->i_gid_high =
				cpu_to_le16(high_16_bits(i_gid));
		} else {
			raw_inode->i_uid_high = 0;
			raw_inode->i_gid_high = 0;
		}
	} else {
		raw_inode->i_uid_low = cpu_to_le16(fs_high2lowuid(i_uid));
		raw_inode->i_gid_low = cpu_to_le16(fs_high2lowgid(i_gid));
		raw_inode->i_uid_high = 0;
		raw_inode->i_gid_high = 0;
	}
	raw_inode->i_links_count = cpu_to_le16(inode->i_nlink);

	EXT4_INODE_SET_XTIME(i_ctime, inode, raw_inode);
	EXT4_INODE_SET_XTIME(i_mtime, inode, raw_inode);
	EXT4_INODE_SET_XTIME(i_atime, inode, raw_inode);
	EXT4_EINODE_SET_XTIME(i_crtime, ei, raw_inode);

	if (ext4_inode_blocks_set(handle, raw_inode, ei))
		goto out_brelse;
	raw_inode->i_dtime = cpu_to_le32(ei->i_dtime);
	raw_inode->i_flags = cpu_to_le32(ei->i_flags & 0xFFFFFFFF);
	if (EXT4_SB(inode->i_sb)->s_es->s_creator_os !=
	    cpu_to_le32(EXT4_OS_HURD))
		raw_inode->i_file_acl_high =
			cpu_to_le16(ei->i_file_acl >> 32);
	raw_inode->i_file_acl_lo = cpu_to_le32(ei->i_file_acl);
	if (ei->i_disksize != ext4_isize(raw_inode)) {
		ext4_isize_set(raw_inode, ei->i_disksize);
		need_datasync = 1;
	}
	if (ei->i_disksize > 0x7fffffffULL) {
		struct super_block *sb = inode->i_sb;
		if (!EXT4_HAS_RO_COMPAT_FEATURE(sb,
				EXT4_FEATURE_RO_COMPAT_LARGE_FILE) ||
				EXT4_SB(sb)->s_es->s_rev_level ==
				cpu_to_le32(EXT4_GOOD_OLD_REV)) {
			/* If this is the first large file
			 * created, add a flag to the superblock.
			 */
			err = ext4_journal_get_write_access(handle,
					EXT4_SB(sb)->s_sbh);
			if (err)
				goto out_brelse;
			ext4_update_dynamic_rev(sb);
			EXT4_SET_RO_COMPAT_FEATURE(sb,
					EXT4_FEATURE_RO_COMPAT_LARGE_FILE);
			ext4_handle_sync(handle);
			err = ext4_handle_dirty_super(handle, sb);
		}
	}
	raw_inode->i_generation = cpu_to_le32(inode->i_generation);
	if (S_ISCHR(inode->i_mode) || S_ISBLK(inode->i_mode)) {
		if (old_valid_dev(inode->i_rdev)) {
			raw_inode->i_block[0] =
				cpu_to_le32(old_encode_dev(inode->i_rdev));
			raw_inode->i_block[1] = 0;
		} else {
			raw_inode->i_block[0] = 0;
			raw_inode->i_block[1] =
				cpu_to_le32(new_encode_dev(inode->i_rdev));
			raw_inode->i_block[2] = 0;
		}
	} else if (!ext4_has_inline_data(inode)) {
		for (block = 0; block < EXT4_N_BLOCKS; block++)
			raw_inode->i_block[block] = ei->i_data[block];
	}

	raw_inode->i_disk_version = cpu_to_le32(inode->i_version);
	if (ei->i_extra_isize) {
		if (EXT4_FITS_IN_INODE(raw_inode, ei, i_version_hi))
			raw_inode->i_version_hi =
			cpu_to_le32(inode->i_version >> 32);
		raw_inode->i_extra_isize = cpu_to_le16(ei->i_extra_isize);
	}

	ext4_inode_csum_set(inode, raw_inode, ei);

	BUFFER_TRACE(bh, "call ext4_handle_dirty_metadata");
	rc = ext4_handle_dirty_metadata(handle, NULL, bh);
	if (!err)
		err = rc;
	ext4_clear_inode_state(inode, EXT4_STATE_NEW);

	ext4_update_inode_fsync_trans(handle, inode, need_datasync);
out_brelse:
	brelse(bh);
	ext4_std_error(inode->i_sb, err);
	return err;
}

/*
 * ext4_write_inode()
 *
 * We are called from a few places:
 *
 * - Within generic_file_write() for O_SYNC files.
 *   Here, there will be no transaction running. We wait for any running
 *   transaction to commit.
 *
 * - Within sys_sync(), kupdate and such.
 *   We wait on commit, if tol to.
 *
 * - Within prune_icache() (PF_MEMALLOC == true)
 *   Here we simply return.  We can't afford to block kswapd on the
 *   journal commit.
 *
 * In all cases it is actually safe for us to return without doing anything,
 * because the inode has been copied into a raw inode buffer in
 * ext4_mark_inode_dirty().  This is a correctness thing for O_SYNC and for
 * knfsd.
 *
 * Note that we are absolutely dependent upon all inode dirtiers doing the
 * right thing: they *must* call mark_inode_dirty() after dirtying info in
 * which we are interested.
 *
 * It would be a bug for them to not do this.  The code:
 *
 *	mark_inode_dirty(inode)
 *	stuff();
 *	inode->i_size = expr;
 *
 * is in error because a kswapd-driven write_inode() could occur while
 * `stuff()' is running, and the new i_size will be lost.  Plus the inode
 * will no longer be on the superblock's dirty inode list.
 */
int ext4_write_inode(struct inode *inode, struct writeback_control *wbc)
{
	int err;

	if (current->flags & PF_MEMALLOC)
		return 0;

	if (EXT4_SB(inode->i_sb)->s_journal) {
		if (ext4_journal_current_handle()) {
			jbd_debug(1, "called recursively, non-PF_MEMALLOC!\n");
			dump_stack();
			return -EIO;
		}

		if (wbc->sync_mode != WB_SYNC_ALL)
			return 0;

		err = ext4_force_commit(inode->i_sb);
	} else {
		struct ext4_iloc iloc;

		err = __ext4_get_inode_loc(inode, &iloc, 0);
		if (err)
			return err;
		if (wbc->sync_mode == WB_SYNC_ALL)
			sync_dirty_buffer(iloc.bh);
		if (buffer_req(iloc.bh) && !buffer_uptodate(iloc.bh)) {
			EXT4_ERROR_INODE_BLOCK(inode, iloc.bh->b_blocknr,
					 "IO error syncing inode");
			err = -EIO;
		}
		brelse(iloc.bh);
	}
	return err;
}

/*
 * In data=journal mode ext4_journalled_invalidatepage() may fail to invalidate
 * buffers that are attached to a page stradding i_size and are undergoing
 * commit. In that case we have to wait for commit to finish and try again.
 */
static void ext4_wait_for_tail_page_commit(struct inode *inode)
{
	struct page *page;
	unsigned offset;
	journal_t *journal = EXT4_SB(inode->i_sb)->s_journal;
	tid_t commit_tid = 0;
	int ret;

	offset = inode->i_size & (PAGE_CACHE_SIZE - 1);
	/*
	 * All buffers in the last page remain valid? Then there's nothing to
	 * do. We do the check mainly to optimize the common PAGE_CACHE_SIZE ==
	 * blocksize case
	 */
	if (offset > PAGE_CACHE_SIZE - (1 << inode->i_blkbits))
		return;
	while (1) {
		page = find_lock_page(inode->i_mapping,
				      inode->i_size >> PAGE_CACHE_SHIFT);
		if (!page)
			return;
		ret = __ext4_journalled_invalidatepage(page, offset,
						PAGE_CACHE_SIZE - offset);
		unlock_page(page);
		page_cache_release(page);
		if (ret != -EBUSY)
			return;
		commit_tid = 0;
		read_lock(&journal->j_state_lock);
		if (journal->j_committing_transaction)
			commit_tid = journal->j_committing_transaction->t_tid;
		read_unlock(&journal->j_state_lock);
		if (commit_tid)
			jbd2_log_wait_commit(journal, commit_tid);
	}
}

/*
 * ext4_setattr()
 *
 * Called from notify_change.
 *
 * We want to trap VFS attempts to truncate the file as soon as
 * possible.  In particular, we want to make sure that when the VFS
 * shrinks i_size, we put the inode on the orphan list and modify
 * i_disksize immediately, so that during the subsequent flushing of
 * dirty pages and freeing of disk blocks, we can guarantee that any
 * commit will leave the blocks being flushed in an unused state on
 * disk.  (On recovery, the inode will get truncated and the blocks will
 * be freed, so we have a strong guarantee that no future commit will
 * leave these blocks visible to the user.)
 *
 * Another thing we have to assure is that if we are in ordered mode
 * and inode is still attached to the committing transaction, we must
 * we start writeout of all the dirty pages which are being truncated.
 * This way we are sure that all the data written in the previous
 * transaction are already on disk (truncate waits for pages under
 * writeback).
 *
 * Called with inode->i_mutex down.
 */
int ext4_setattr(struct dentry *dentry, struct iattr *attr)
{
	struct inode *inode = dentry->d_inode;
	int error, rc = 0;
	int orphan = 0;
	const unsigned int ia_valid = attr->ia_valid;

	error = inode_change_ok(inode, attr);
	if (error)
		return error;

	if (is_quota_modification(inode, attr))
		dquot_initialize(inode);
	if ((ia_valid & ATTR_UID && !uid_eq(attr->ia_uid, inode->i_uid)) ||
	    (ia_valid & ATTR_GID && !gid_eq(attr->ia_gid, inode->i_gid))) {
		handle_t *handle;

		/* (user+group)*(old+new) structure, inode write (sb,
		 * inode block, ? - but truncate inode update has it) */
		handle = ext4_journal_start(inode, EXT4_HT_QUOTA,
			(EXT4_MAXQUOTAS_INIT_BLOCKS(inode->i_sb) +
			 EXT4_MAXQUOTAS_DEL_BLOCKS(inode->i_sb)) + 3);
		if (IS_ERR(handle)) {
			error = PTR_ERR(handle);
			goto err_out;
		}
		error = dquot_transfer(inode, attr);
		if (error) {
			ext4_journal_stop(handle);
			return error;
		}
		/* Update corresponding info in inode so that everything is in
		 * one transaction */
		if (attr->ia_valid & ATTR_UID)
			inode->i_uid = attr->ia_uid;
		if (attr->ia_valid & ATTR_GID)
			inode->i_gid = attr->ia_gid;
		error = ext4_mark_inode_dirty(handle, inode);
		ext4_journal_stop(handle);
	}

	if (attr->ia_valid & ATTR_SIZE && attr->ia_size != inode->i_size) {
		handle_t *handle;

		if (!(ext4_test_inode_flag(inode, EXT4_INODE_EXTENTS))) {
			struct ext4_sb_info *sbi = EXT4_SB(inode->i_sb);

			if (attr->ia_size > sbi->s_bitmap_maxbytes)
				return -EFBIG;
		}
		if (S_ISREG(inode->i_mode) &&
		    (attr->ia_size < inode->i_size)) {
			if (ext4_should_order_data(inode)) {
				error = ext4_begin_ordered_truncate(inode,
							    attr->ia_size);
				if (error)
					goto err_out;
			}
			handle = ext4_journal_start(inode, EXT4_HT_INODE, 3);
			if (IS_ERR(handle)) {
				error = PTR_ERR(handle);
				goto err_out;
			}
			if (ext4_handle_valid(handle)) {
				error = ext4_orphan_add(handle, inode);
				orphan = 1;
			}
			down_write(&EXT4_I(inode)->i_data_sem);
			EXT4_I(inode)->i_disksize = attr->ia_size;
			rc = ext4_mark_inode_dirty(handle, inode);
			if (!error)
				error = rc;
			/*
			 * We have to update i_size under i_data_sem together
			 * with i_disksize to avoid races with writeback code
			 * running ext4_wb_update_i_disksize().
			 */
			if (!error)
				i_size_write(inode, attr->ia_size);
			up_write(&EXT4_I(inode)->i_data_sem);
			ext4_journal_stop(handle);
			if (error) {
				ext4_orphan_del(NULL, inode);
				goto err_out;
			}
		} else
			i_size_write(inode, attr->ia_size);

		/*
		 * Blocks are going to be removed from the inode. Wait
		 * for dio in flight.  Temporarily disable
		 * dioread_nolock to prevent livelock.
		 */
		if (orphan) {
			if (!ext4_should_journal_data(inode)) {
				ext4_inode_block_unlocked_dio(inode);
				inode_dio_wait(inode);
				ext4_inode_resume_unlocked_dio(inode);
			} else
				ext4_wait_for_tail_page_commit(inode);
		}
		/*
		 * Truncate pagecache after we've waited for commit
		 * in data=journal mode to make pages freeable.
		 */
			truncate_pagecache(inode, inode->i_size);
	}
	/*
	 * We want to call ext4_truncate() even if attr->ia_size ==
	 * inode->i_size for cases like truncation of fallocated space
	 */
	if (attr->ia_valid & ATTR_SIZE)
		ext4_truncate(inode);

	if (!rc) {
		setattr_copy(inode, attr);
		mark_inode_dirty(inode);
	}

	/*
	 * If the call to ext4_truncate failed to get a transaction handle at
	 * all, we need to clean up the in-core orphan list manually.
	 */
	if (orphan && inode->i_nlink)
		ext4_orphan_del(NULL, inode);

	if (!rc && (ia_valid & ATTR_MODE))
		rc = ext4_acl_chmod(inode);

err_out:
	ext4_std_error(inode->i_sb, error);
	if (!error)
		error = rc;
	return error;
}

int ext4_getattr(struct vfsmount *mnt, struct dentry *dentry,
		 struct kstat *stat)
{
	struct inode *inode;
	unsigned long long delalloc_blocks;

	inode = dentry->d_inode;
	generic_fillattr(inode, stat);

	/*
	 * If there is inline data in the inode, the inode will normally not
	 * have data blocks allocated (it may have an external xattr block).
	 * Report at least one sector for such files, so tools like tar, rsync,
	 * others doen't incorrectly think the file is completely sparse.
	 */
	if (unlikely(ext4_has_inline_data(inode)))
		stat->blocks += (stat->size + 511) >> 9;

	/*
	 * We can't update i_blocks if the block allocation is delayed
	 * otherwise in the case of system crash before the real block
	 * allocation is done, we will have i_blocks inconsistent with
	 * on-disk file blocks.
	 * We always keep i_blocks updated together with real
	 * allocation. But to not confuse with user, stat
	 * will return the blocks that include the delayed allocation
	 * blocks for this file.
	 */
	delalloc_blocks = EXT4_C2B(EXT4_SB(inode->i_sb),
				   EXT4_I(inode)->i_reserved_data_blocks);
	stat->blocks += delalloc_blocks << (inode->i_sb->s_blocksize_bits - 9);
	return 0;
}

static int ext4_index_trans_blocks(struct inode *inode, int lblocks,
				   int pextents)
{
	if (!(ext4_test_inode_flag(inode, EXT4_INODE_EXTENTS)))
		return ext4_ind_trans_blocks(inode, lblocks);
	return ext4_ext_index_trans_blocks(inode, pextents);
}

/*
 * Account for index blocks, block groups bitmaps and block group
 * descriptor blocks if modify datablocks and index blocks
 * worse case, the indexs blocks spread over different block groups
 *
 * If datablocks are discontiguous, they are possible to spread over
 * different block groups too. If they are contiguous, with flexbg,
 * they could still across block group boundary.
 *
 * Also account for superblock, inode, quota and xattr blocks
 */
static int ext4_meta_trans_blocks(struct inode *inode, int lblocks,
				  int pextents)
{
	ext4_group_t groups, ngroups = ext4_get_groups_count(inode->i_sb);
	int gdpblocks;
	int idxblocks;
	int ret = 0;

	/*
	 * How many index blocks need to touch to map @lblocks logical blocks
	 * to @pextents physical extents?
	 */
	idxblocks = ext4_index_trans_blocks(inode, lblocks, pextents);

	ret = idxblocks;

	/*
	 * Now let's see how many group bitmaps and group descriptors need
	 * to account
	 */
	groups = idxblocks + pextents;
	gdpblocks = groups;
	if (groups > ngroups)
		groups = ngroups;
	if (groups > EXT4_SB(inode->i_sb)->s_gdb_count)
		gdpblocks = EXT4_SB(inode->i_sb)->s_gdb_count;

	/* bitmaps and block group descriptor blocks */
	ret += groups + gdpblocks;

	/* Blocks for super block, inode, quota and xattr blocks */
	ret += EXT4_META_TRANS_BLOCKS(inode->i_sb);

	return ret;
}

/*
 * Calculate the total number of credits to reserve to fit
 * the modification of a single pages into a single transaction,
 * which may include multiple chunks of block allocations.
 *
 * This could be called via ext4_write_begin()
 *
 * We need to consider the worse case, when
 * one new block per extent.
 */
int ext4_writepage_trans_blocks(struct inode *inode)
{
	int bpp = ext4_journal_blocks_per_page(inode);
	int ret;

	ret = ext4_meta_trans_blocks(inode, bpp, bpp);

	/* Account for data blocks for journalled mode */
	if (ext4_should_journal_data(inode))
		ret += bpp;
	return ret;
}

/*
 * Calculate the journal credits for a chunk of data modification.
 *
 * This is called from DIO, fallocate or whoever calling
 * ext4_map_blocks() to map/allocate a chunk of contiguous disk blocks.
 *
 * journal buffers for data blocks are not included here, as DIO
 * and fallocate do no need to journal data buffers.
 */
int ext4_chunk_trans_blocks(struct inode *inode, int nrblocks)
{
	return ext4_meta_trans_blocks(inode, nrblocks, 1);
}

/*
 * The caller must have previously called ext4_reserve_inode_write().
 * Give this, we know that the caller already has write access to iloc->bh.
 */
int ext4_mark_iloc_dirty(handle_t *handle,
			 struct inode *inode, struct ext4_iloc *iloc)
{
	int err = 0;

	if (IS_I_VERSION(inode))
		inode_inc_iversion(inode);

	/* the do_update_inode consumes one bh->b_count */
	get_bh(iloc->bh);

	/* ext4_do_update_inode() does jbd2_journal_dirty_metadata */
	err = ext4_do_update_inode(handle, inode, iloc);
	put_bh(iloc->bh);
	return err;
}

/*
 * On success, We end up with an outstanding reference count against
 * iloc->bh.  This _must_ be cleaned up later.
 */

int
ext4_reserve_inode_write(handle_t *handle, struct inode *inode,
			 struct ext4_iloc *iloc)
{
	int err;

	err = ext4_get_inode_loc(inode, iloc);
	if (!err) {
		BUFFER_TRACE(iloc->bh, "get_write_access");
		err = ext4_journal_get_write_access(handle, iloc->bh);
		if (err) {
			brelse(iloc->bh);
			iloc->bh = NULL;
		}
	}
	ext4_std_error(inode->i_sb, err);
	return err;
}

/*
 * Expand an inode by new_extra_isize bytes.
 * Returns 0 on success or negative error number on failure.
 */
static int ext4_expand_extra_isize(struct inode *inode,
				   unsigned int new_extra_isize,
				   struct ext4_iloc iloc,
				   handle_t *handle)
{
	struct ext4_inode *raw_inode;
	struct ext4_xattr_ibody_header *header;

	if (EXT4_I(inode)->i_extra_isize >= new_extra_isize)
		return 0;

	raw_inode = ext4_raw_inode(&iloc);

	header = IHDR(inode, raw_inode);

	/* No extended attributes present */
	if (!ext4_test_inode_state(inode, EXT4_STATE_XATTR) ||
	    header->h_magic != cpu_to_le32(EXT4_XATTR_MAGIC)) {
		memset((void *)raw_inode + EXT4_GOOD_OLD_INODE_SIZE, 0,
			new_extra_isize);
		EXT4_I(inode)->i_extra_isize = new_extra_isize;
		return 0;
	}

	/* try to expand with EAs present */
	return ext4_expand_extra_isize_ea(inode, new_extra_isize,
					  raw_inode, handle);
}

/*
 * What we do here is to mark the in-core inode as clean with respect to inode
 * dirtiness (it may still be data-dirty).
 * This means that the in-core inode may be reaped by prune_icache
 * without having to perform any I/O.  This is a very good thing,
 * because *any* task may call prune_icache - even ones which
 * have a transaction open against a different journal.
 *
 * Is this cheating?  Not really.  Sure, we haven't written the
 * inode out, but prune_icache isn't a user-visible syncing function.
 * Whenever the user wants stuff synced (sys_sync, sys_msync, sys_fsync)
 * we start and wait on commits.
 */
int ext4_mark_inode_dirty(handle_t *handle, struct inode *inode)
{
	struct ext4_iloc iloc;
	struct ext4_sb_info *sbi = EXT4_SB(inode->i_sb);
	static unsigned int mnt_count;
	int err, ret;

	might_sleep();
	trace_ext4_mark_inode_dirty(inode, _RET_IP_);
	err = ext4_reserve_inode_write(handle, inode, &iloc);
	if (ext4_handle_valid(handle) &&
	    EXT4_I(inode)->i_extra_isize < sbi->s_want_extra_isize &&
	    !ext4_test_inode_state(inode, EXT4_STATE_NO_EXPAND)) {
		/*
		 * We need extra buffer credits since we may write into EA block
		 * with this same handle. If journal_extend fails, then it will
		 * only result in a minor loss of functionality for that inode.
		 * If this is felt to be critical, then e2fsck should be run to
		 * force a large enough s_min_extra_isize.
		 */
		if ((jbd2_journal_extend(handle,
			     EXT4_DATA_TRANS_BLOCKS(inode->i_sb))) == 0) {
			ret = ext4_expand_extra_isize(inode,
						      sbi->s_want_extra_isize,
						      iloc, handle);
			if (ret) {
				ext4_set_inode_state(inode,
						     EXT4_STATE_NO_EXPAND);
				if (mnt_count !=
					le16_to_cpu(sbi->s_es->s_mnt_count)) {
					ext4_warning(inode->i_sb,
					"Unable to expand inode %lu. Delete"
					" some EAs or run e2fsck.",
					inode->i_ino);
					mnt_count =
					  le16_to_cpu(sbi->s_es->s_mnt_count);
				}
			}
		}
	}
	if (!err)
		err = ext4_mark_iloc_dirty(handle, inode, &iloc);
	return err;
}

/*
 * ext4_dirty_inode() is called from __mark_inode_dirty()
 *
 * We're really interested in the case where a file is being extended.
 * i_size has been changed by generic_commit_write() and we thus need
 * to include the updated inode in the current transaction.
 *
 * Also, dquot_alloc_block() will always dirty the inode when blocks
 * are allocated to the file.
 *
 * If the inode is marked synchronous, we don't honour that here - doing
 * so would cause a commit on atime updates, which we don't bother doing.
 * We handle synchronous inodes at the highest possible level.
 */
void ext4_dirty_inode(struct inode *inode, int flags)
{
	handle_t *handle;

	handle = ext4_journal_start(inode, EXT4_HT_INODE, 2);
	if (IS_ERR(handle))
		goto out;

	ext4_mark_inode_dirty(handle, inode);

	ext4_journal_stop(handle);
out:
	return;
}

#if 0
/*
 * Bind an inode's backing buffer_head into this transaction, to prevent
 * it from being flushed to disk early.  Unlike
 * ext4_reserve_inode_write, this leaves behind no bh reference and
 * returns no iloc structure, so the caller needs to repeat the iloc
 * lookup to mark the inode dirty later.
 */
static int ext4_pin_inode(handle_t *handle, struct inode *inode)
{
	struct ext4_iloc iloc;

	int err = 0;
	if (handle) {
		err = ext4_get_inode_loc(inode, &iloc);
		if (!err) {
			BUFFER_TRACE(iloc.bh, "get_write_access");
			err = jbd2_journal_get_write_access(handle, iloc.bh);
			if (!err)
				err = ext4_handle_dirty_metadata(handle,
								 NULL,
								 iloc.bh);
			brelse(iloc.bh);
		}
	}
	ext4_std_error(inode->i_sb, err);
	return err;
}
#endif

int ext4_change_inode_journal_flag(struct inode *inode, int val)
{
	journal_t *journal;
	handle_t *handle;
	int err;

	/*
	 * We have to be very careful here: changing a data block's
	 * journaling status dynamically is dangerous.  If we write a
	 * data block to the journal, change the status and then delete
	 * that block, we risk forgetting to revoke the old log record
	 * from the journal and so a subsequent replay can corrupt data.
	 * So, first we make sure that the journal is empty and that
	 * nobody is changing anything.
	 */

	journal = EXT4_JOURNAL(inode);
	if (!journal)
		return 0;
	if (is_journal_aborted(journal))
		return -EROFS;
	/* We have to allocate physical blocks for delalloc blocks
	 * before flushing journal. otherwise delalloc blocks can not
	 * be allocated any more. even more truncate on delalloc blocks
	 * could trigger BUG by flushing delalloc blocks in journal.
	 * There is no delalloc block in non-journal data mode.
	 */
	if (val && test_opt(inode->i_sb, DELALLOC)) {
		err = ext4_alloc_da_blocks(inode);
		if (err < 0)
			return err;
	}

	/* Wait for all existing dio workers */
	ext4_inode_block_unlocked_dio(inode);
	inode_dio_wait(inode);

	jbd2_journal_lock_updates(journal);

	/*
	 * OK, there are no updates running now, and all cached data is
	 * synced to disk.  We are now in a completely consistent state
	 * which doesn't have anything in the journal, and we know that
	 * no filesystem updates are running, so it is safe to modify
	 * the inode's in-core data-journaling state flag now.
	 */

	if (val)
		ext4_set_inode_flag(inode, EXT4_INODE_JOURNAL_DATA);
	else {
		jbd2_journal_flush(journal);
		ext4_clear_inode_flag(inode, EXT4_INODE_JOURNAL_DATA);
	}
	ext4_set_aops(inode);

	jbd2_journal_unlock_updates(journal);
	ext4_inode_resume_unlocked_dio(inode);

	/* Finally we can mark the inode as dirty. */

	handle = ext4_journal_start(inode, EXT4_HT_INODE, 1);
	if (IS_ERR(handle))
		return PTR_ERR(handle);

	err = ext4_mark_inode_dirty(handle, inode);
	ext4_handle_sync(handle);
	ext4_journal_stop(handle);
	ext4_std_error(inode->i_sb, err);

	return err;
}

static int ext4_bh_unmapped(handle_t *handle, struct buffer_head *bh)
{
	return !buffer_mapped(bh);
}

int ext4_page_mkwrite(struct vm_area_struct *vma, struct vm_fault *vmf)
{
	struct page *page = vmf->page;
	loff_t size;
	unsigned long len;
	int ret;
	struct file *file = vma->vm_file;
	struct inode *inode = file_inode(file);
	struct address_space *mapping = inode->i_mapping;
	handle_t *handle;
	get_block_t *get_block;
	int retries = 0;

	sb_start_pagefault(inode->i_sb);
	file_update_time(vma->vm_file);
	/* Delalloc case is easy... */
	if (test_opt(inode->i_sb, DELALLOC) &&
	    !ext4_should_journal_data(inode) &&
	    !ext4_nonda_switch(inode->i_sb)) {
		do {
			ret = __block_page_mkwrite(vma, vmf,
						   ext4_da_get_block_prep);
		} while (ret == -ENOSPC &&
		       ext4_should_retry_alloc(inode->i_sb, &retries));
		goto out_ret;
	}

	lock_page(page);
	size = i_size_read(inode);
	/* Page got truncated from under us? */
	if (page->mapping != mapping || page_offset(page) > size) {
		unlock_page(page);
		ret = VM_FAULT_NOPAGE;
		goto out;
	}

	if (page->index == size >> PAGE_CACHE_SHIFT)
		len = size & ~PAGE_CACHE_MASK;
	else
		len = PAGE_CACHE_SIZE;
	/*
	 * Return if we have all the buffers mapped. This avoids the need to do
	 * journal_start/journal_stop which can block and take a long time
	 */
	if (page_has_buffers(page)) {
		if (!ext4_walk_page_buffers(NULL, page_buffers(page),
					    0, len, NULL,
					    ext4_bh_unmapped)) {
			/* Wait so that we don't change page under IO */
			wait_for_stable_page(page);
			ret = VM_FAULT_LOCKED;
			goto out;
		}
	}
	unlock_page(page);
	/* OK, we need to fill the hole... */
	if (ext4_should_dioread_nolock(inode))
		get_block = ext4_get_block_write;
	else
		get_block = ext4_get_block;
retry_alloc:
	handle = ext4_journal_start(inode, EXT4_HT_WRITE_PAGE,
				    ext4_writepage_trans_blocks(inode));
	if (IS_ERR(handle)) {
		ret = VM_FAULT_SIGBUS;
		goto out;
	}
	ret = __block_page_mkwrite(vma, vmf, get_block);
	if (!ret && ext4_should_journal_data(inode)) {
		if (ext4_walk_page_buffers(handle, page_buffers(page), 0,
			  PAGE_CACHE_SIZE, NULL, do_journal_get_write_access)) {
			unlock_page(page);
			ret = VM_FAULT_SIGBUS;
			ext4_journal_stop(handle);
			goto out;
		}
		ext4_set_inode_state(inode, EXT4_STATE_JDATA);
	}
	ext4_journal_stop(handle);
	if (ret == -ENOSPC && ext4_should_retry_alloc(inode->i_sb, &retries))
		goto retry_alloc;
out_ret:
	ret = block_page_mkwrite_return(ret);
out:
	sb_end_pagefault(inode->i_sb);
	return ret;
}<|MERGE_RESOLUTION|>--- conflicted
+++ resolved
@@ -2365,23 +2365,6 @@
 			head = page_buffers(page);
 			err = mpage_process_page_bufs(mpd, head, head, lblk);
 			if (err <= 0)
-<<<<<<< HEAD
-				goto out;
-			err = 0;
-
-			/*
-			 * Accumulated enough dirty pages? This doesn't apply
-			 * to WB_SYNC_ALL mode. For integrity sync we have to
-			 * keep going because someone may be concurrently
-			 * dirtying pages, and we might have synced a lot of
-			 * newly appeared dirty pages, but have not synced all
-			 * of the old dirty pages.
-			 */
-			if (mpd->wbc->sync_mode == WB_SYNC_NONE &&
-			    mpd->next_page - mpd->first_page >=
-							mpd->wbc->nr_to_write)
-=======
->>>>>>> d8ec26d7
 				goto out;
 			err = 0;
 			left--;
